--- conflicted
+++ resolved
@@ -213,15 +213,9 @@
 #if defined(INF_ENGINE_RELEASE) && INF_ENGINE_VER_MAJOR_LT(2019010000)
     throw SkipTestException("Test is enabled starts from 2019R1");
 #endif
-<<<<<<< HEAD
     if (target != DNN_TARGET_CPU && backend != DNN_BACKEND_CUDA)
         throw SkipTestException("Only CPU and CUDA is supported");
-    testONNXModels("max_pool3d");
-=======
-    if (target != DNN_TARGET_CPU)
-        throw SkipTestException("Only CPU is supported");
     testONNXModels("max_pool3d", npy, 0, 0, false, false);
->>>>>>> 24771037
 }
 
 TEST_P(Test_ONNX_layers, AvePooling3D)
