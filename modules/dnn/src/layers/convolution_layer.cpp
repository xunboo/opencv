--- conflicted
+++ resolved
@@ -262,12 +262,6 @@
     {
         if (backendId == DNN_BACKEND_CUDA)
         {
-<<<<<<< HEAD
-            if (!haveCUDA())
-                return false;
-
-=======
->>>>>>> a97c6c56
             /* only convolution 2d and 3d supported */
             if(kernel_size.size() == 2 || kernel_size.size() == 3)
                 return true;
@@ -1405,12 +1399,6 @@
     {
         if (backendId == DNN_BACKEND_CUDA)
         {
-<<<<<<< HEAD
-            if (!haveCUDA())
-                return false;
-
-=======
->>>>>>> a97c6c56
             /* only deconvolution 2d and 3d supported */
             if (kernel_size.size() == 2 || kernel_size.size() == 3)
                 return true;
@@ -1467,11 +1455,7 @@
         }
         else
 #endif  // HAVE_INF_ENGINE
-<<<<<<< HEAD
-            return (backendId == DNN_BACKEND_CUDA && haveCUDA()) ||
-=======
             return backendId == DNN_BACKEND_CUDA ||
->>>>>>> a97c6c56
             (kernel_size.size() == 2 && (backendId == DNN_BACKEND_OPENCV || backendId == DNN_BACKEND_HALIDE));
     }
 
