/*M///////////////////////////////////////////////////////////////////////////////////////
//
//  IMPORTANT: READ BEFORE DOWNLOADING, COPYING, INSTALLING OR USING.
//
//  By downloading, copying, installing or using the software you agree to this license.
//  If you do not agree to this license, do not download, install,
//  copy or use the software.
//
//
//                           License Agreement
//                For Open Source Computer Vision Library
//
// Copyright (C) 2013, OpenCV Foundation, all rights reserved.
// Copyright (C) 2017, Intel Corporation, all rights reserved.
// Third party copyrights are property of their respective owners.
//
// Redistribution and use in source and binary forms, with or without modification,
// are permitted provided that the following conditions are met:
//
//   * Redistribution's of source code must retain the above copyright notice,
//     this list of conditions and the following disclaimer.
//
//   * Redistribution's in binary form must reproduce the above copyright notice,
//     this list of conditions and the following disclaimer in the documentation
//     and/or other materials provided with the distribution.
//
//   * The name of the copyright holders may not be used to endorse or promote products
//     derived from this software without specific prior written permission.
//
// This software is provided by the copyright holders and contributors "as is" and
// any express or implied warranties, including, but not limited to, the implied
// warranties of merchantability and fitness for a particular purpose are disclaimed.
// In no event shall the Intel Corporation or contributors be liable for any direct,
// indirect, incidental, special, exemplary, or consequential damages
// (including, but not limited to, procurement of substitute goods or services;
// loss of use, data, or profits; or business interruption) however caused
// and on any theory of liability, whether in contract, strict liability,
// or tort (including negligence or otherwise) arising in any way out of
// the use of this software, even if advised of the possibility of such damage.
//
//M*/

#include "../precomp.hpp"
#include "layers_common.hpp"
#include "../op_cuda.hpp"
#include "../op_halide.hpp"
#include "../op_inf_engine.hpp"
#include "../op_vkcom.hpp"
#include <opencv2/dnn/shape_utils.hpp>
#include <iostream>

#ifdef HAVE_OPENCL
#include "opencl_kernels_dnn.hpp"
#endif

#ifdef HAVE_CUDA
#include "../cuda4dnn/primitives/activation.hpp"
using namespace cv::dnn::cuda4dnn;
#endif

namespace cv
{
namespace dnn
{

using std::abs;
using std::exp;
using std::tanh;
using std::pow;

template<typename Func>
class ElementWiseLayer : public Func::Layer
{
public:
    class PBody : public cv::ParallelLoopBody
    {
    public:
        const Func* func_;
        const Mat* src_;
        Mat* dst_;
        int nstripes_;

        PBody(const Func &func, const Mat &src, Mat& dst, int nstripes)
        {
            func_ = &func;
            src_ = &src;
            dst_ = &dst;
            nstripes_ = nstripes;
        }

        void operator()(const Range &r) const CV_OVERRIDE
        {
            int nstripes = nstripes_, nsamples = 1, outCn = 1;
            size_t planeSize = 1;

            if (src_->dims > 1)
            {
                nsamples = src_->size[0];
                outCn = src_->size[1];
            }
            else
                outCn = src_->size[0];

            for (int i = 2; i < src_->dims; ++i)
                planeSize *= src_->size[i];

            size_t stripeSize = (planeSize + nstripes - 1)/nstripes;
            size_t stripeStart = r.start*stripeSize;
            size_t stripeEnd = std::min(r.end*stripeSize, planeSize);

            for( int i = 0; i < nsamples; i++ )
            {
                const float* srcptr = src_->ptr<float>(i) + stripeStart;
                float* dstptr = dst_->ptr<float>(i) + stripeStart;
                func_->apply(srcptr, dstptr, (int)(stripeEnd - stripeStart), planeSize, 0, outCn);
            }
        }
    };

    ElementWiseLayer(const Func &f=Func()) : run_parallel(false) { func = f; }

    virtual bool supportBackend(int backendId) CV_OVERRIDE
    {
        return func.supportBackend(backendId, this->preferableTarget);
    }

    virtual Ptr<BackendNode> tryAttach(const Ptr<BackendNode>& node) CV_OVERRIDE
    {
        switch (node->backendId)
        {
            case DNN_BACKEND_HALIDE:
            {
#ifdef HAVE_HALIDE
                auto base = node.dynamicCast<HalideBackendNode>();
                Halide::Func& input = base->funcs.back();
                Halide::Var x("x"), y("y"), c("c"), n("n");
                Halide::Func top = (this->name.empty() ? Halide::Func() : Halide::Func(this->name));
                func.attachHalide(input(x, y, c, n), top);
                return Ptr<BackendNode>(new HalideBackendNode(base, top));
#endif  // HAVE_HALIDE
                break;
            }
        }
        return Ptr<BackendNode>();
    }

    virtual Ptr<BackendNode> initHalide(const std::vector<Ptr<BackendWrapper> > &inputs) CV_OVERRIDE
    {
#ifdef HAVE_HALIDE
        Halide::Buffer<float> input = halideBuffer(inputs[0]);
        Halide::Var x("x"), y("y"), c("c"), n("n");
        Halide::Func top = (this->name.empty() ? Halide::Func() : Halide::Func(this->name));
        func.attachHalide(input(x, y, c, n), top);
        return Ptr<BackendNode>(new HalideBackendNode(top));
#endif  // HAVE_HALIDE
        return Ptr<BackendNode>();
    }

#ifdef HAVE_INF_ENGINE
    virtual Ptr<BackendNode> initInfEngine(const std::vector<Ptr<BackendWrapper> >&) CV_OVERRIDE
    {
        InferenceEngine::Builder::Layer ieLayer = func.initInfEngineBuilderAPI();
        ieLayer.setName(this->name);
        return Ptr<BackendNode>(new InfEngineBackendNode(ieLayer));
    }
#endif  // HAVE_INF_ENGINE

    virtual Ptr<BackendNode> initVkCom(const std::vector<Ptr<BackendWrapper> >& inputs) CV_OVERRIDE
    {
#ifdef HAVE_VULKAN
        return Ptr<BackendNode>(new VkComBackendNode(inputs, func.initVkCom()));
#endif  // HAVE_VULKAN
        return Ptr<BackendNode>();
    }

    virtual bool tryFuse(Ptr<dnn::Layer>& top) CV_OVERRIDE
    {
        return func.tryFuse(top);
    }

    void getScaleShift(Mat& scale_, Mat& shift_) const CV_OVERRIDE
    {
        func.getScaleShift(scale_, shift_);
    }

    bool getMemoryShapes(const std::vector<MatShape> &inputs,
                         const int requiredOutputs,
                         std::vector<MatShape> &outputs,
                         std::vector<MatShape> &internals) const CV_OVERRIDE
    {
        Layer::getMemoryShapes(inputs, requiredOutputs, outputs, internals);
        return true;
    }

    void forward(InputArrayOfArrays inputs_arr, OutputArrayOfArrays outputs_arr, OutputArrayOfArrays internals_arr) CV_OVERRIDE
    {
        CV_TRACE_FUNCTION();

        CV_OCL_RUN(IS_DNN_OPENCL_TARGET(this->preferableTarget),
                   func.applyOCL(inputs_arr, outputs_arr, internals_arr))

        if (inputs_arr.depth() == CV_16S)
        {
            Layer::forward_fallback(inputs_arr, outputs_arr, internals_arr);
            return;
        }

        std::vector<Mat> inputs, outputs;
        inputs_arr.getMatVector(inputs);
        outputs_arr.getMatVector(outputs);

        for (size_t i = 0; i < inputs.size(); i++)
        {
            const Mat &src = inputs[i];
            Mat &dst = outputs[i];
            CV_Assert(src.size == dst.size && src.type() == dst.type() &&
                      src.isContinuous() && dst.isContinuous() && src.type() == CV_32F);

            const int nstripes = getNumThreads();
            PBody body(func, src, dst, nstripes);
            parallel_for_(Range(0, nstripes), body, nstripes);
        }
    }

    void forwardSlice(const float* src, float* dst, int len, size_t planeSize, int cn0, int cn1) const CV_OVERRIDE
    {
        func.apply(src, dst, len, planeSize, cn0, cn1);
    }

#ifdef HAVE_CUDA
    Ptr<BackendNode> initCUDA(
        void *context_,
        const std::vector<Ptr<BackendWrapper>>& inputs,
        const std::vector<Ptr<BackendWrapper>>& outputs
    ) override
    {
        auto context = reinterpret_cast<csl::CSLContext*>(context_);
        return func.initCUDA(Layer::preferableTarget, context->stream);
    }
#endif

    virtual int64 getFLOPS(const std::vector<MatShape> &inputs,
                           const std::vector<MatShape> &outputs) const CV_OVERRIDE
    {
        long flops = 0;
        for (int i = 0; i < outputs.size(); i++)
        {
            flops += total(outputs[i]) * func.getFLOPSPerElement();
        }
        return flops;
    }

    Func func;
    bool run_parallel;
};

#ifdef HAVE_OPENCL
static String oclGetTMacro(const UMat &m)
{
    String str_name = ocl::typeToStr(m.type());

    if (str_name == "short")
        str_name = "half";

    return format("-DT=%s -Dconvert_T=convert_%s ", str_name.c_str(), str_name.c_str());
}
#endif

struct ReLUFunctor
{
    typedef ReLULayer Layer;
    float slope;

    explicit ReLUFunctor(float slope_=1.f) : slope(slope_) {}

    bool supportBackend(int backendId, int)
    {
#ifdef HAVE_INF_ENGINE
        if (backendId == DNN_BACKEND_INFERENCE_ENGINE)
            return slope >= 0 || !INF_ENGINE_VER_MAJOR_EQ(INF_ENGINE_RELEASE_2019R1);
#endif
        return backendId == DNN_BACKEND_OPENCV ||
<<<<<<< HEAD
               (backendId == DNN_BACKEND_CUDA && haveCUDA()) ||
=======
               backendId == DNN_BACKEND_CUDA ||
>>>>>>> a97c6c56
               backendId == DNN_BACKEND_HALIDE ||
               backendId == DNN_BACKEND_VKCOM;
    }

    void apply(const float* srcptr, float* dstptr, int len, size_t planeSize, int cn0, int cn1) const
    {
        float s = slope;
        for( int cn = cn0; cn < cn1; cn++, srcptr += planeSize, dstptr += planeSize )
        {
            int i = 0;
#if CV_SIMD128
            v_float32x4 s4 = v_setall_f32(s), z = v_setzero_f32();
            for( ; i <= len - 16; i += 16 )
            {
                v_float32x4 x0 = v_load(srcptr + i);
                v_float32x4 x1 = v_load(srcptr + i + 4);
                v_float32x4 x2 = v_load(srcptr + i + 8);
                v_float32x4 x3 = v_load(srcptr + i + 12);
                x0 = v_select(x0 >= z, x0, x0*s4);
                x1 = v_select(x1 >= z, x1, x1*s4);
                x2 = v_select(x2 >= z, x2, x2*s4);
                x3 = v_select(x3 >= z, x3, x3*s4);
                v_store(dstptr + i, x0);
                v_store(dstptr + i + 4, x1);
                v_store(dstptr + i + 8, x2);
                v_store(dstptr + i + 12, x3);
            }
#endif
            for( ; i < len; i++ )
            {
                float x = srcptr[i];
                dstptr[i] = x >= 0.f ? x : s*x;
            }
        }
    }

#ifdef HAVE_CUDA
    Ptr<BackendNode> initCUDA(int target, csl::Stream stream)
    {
        return make_cuda_node<cuda4dnn::ReLUOp>(target, stream, slope);
    }
#endif

#ifdef HAVE_OPENCL
    bool initKernel(ocl::Kernel &ker, const UMat &src) const
    {
        const char *buildoptSlope = (slope == 0) ? "-DRELU_NO_SLOPE" : "";
        String buildopt = oclGetTMacro(src) + buildoptSlope;

        if (!ker.create("ReLUForward", ocl::dnn::activations_oclsrc, buildopt))
            return false;

        if (slope != 0)
            ker.set(3, (float)slope);

        return true;
    }

    bool applyOCL(InputArrayOfArrays inps, OutputArrayOfArrays outs, OutputArrayOfArrays internals)
    {
        std::vector<UMat> inputs;
        std::vector<UMat> outputs;

        inps.getUMatVector(inputs);
        outs.getUMatVector(outputs);

        for (size_t i = 0; i < inputs.size(); i++)
        {
            UMat& src = inputs[i];
            UMat& dst = outputs[i];
            CV_Assert(src.isContinuous() && dst.isContinuous() && !src.offset && !dst.offset);

            ocl::Kernel kernel;
            CV_Assert(initKernel(kernel, src));
            kernel.set(0, (int)src.total());
            kernel.set(1, ocl::KernelArg::PtrReadOnly(src));
            kernel.set(2, ocl::KernelArg::PtrWriteOnly(dst));

            size_t gSize = src.total();
            CV_Assert(kernel.run(1, &gSize, NULL, false));
        }

        return true;
    }
#endif

#ifdef HAVE_HALIDE
    void attachHalide(const Halide::Expr& input, Halide::Func& top)
    {
        Halide::Var x("x"), y("y"), c("c"), n("n");
        if (slope)
        {
            top(x, y, c, n) = select(input >= 0.0f, input, slope * input);
        }
        else
        {
            top(x, y, c, n) = max(input, 0.0f);
        }
    }
#endif  // HAVE_HALIDE

#ifdef HAVE_INF_ENGINE
    InferenceEngine::Builder::Layer initInfEngineBuilderAPI()
    {
        return InferenceEngine::Builder::ReLULayer("").setNegativeSlope(slope);
    }
#endif  // HAVE_INF_ENGINE

#ifdef HAVE_VULKAN
    std::shared_ptr<vkcom::OpBase> initVkCom()
    {
        std::shared_ptr<vkcom::OpBase> op(new vkcom::OpReLU(slope));
        return op;
    }
#endif  // HAVE_VULKAN

    bool tryFuse(Ptr<dnn::Layer>&) { return false; }

    void getScaleShift(Mat&, Mat&) const {}

    int64 getFLOPSPerElement() const { return 1; }
};

struct ReLU6Functor
{
    typedef ReLU6Layer Layer;
    float minValue, maxValue;

    ReLU6Functor(float minValue_ = 0.0f, float maxValue_ = 6.0f)
        : minValue(minValue_), maxValue(maxValue_)
    {
        CV_Assert(minValue <= maxValue);
    }

    bool supportBackend(int backendId, int)
    {
        return backendId == DNN_BACKEND_OPENCV ||
<<<<<<< HEAD
               (backendId == DNN_BACKEND_CUDA && haveCUDA()) ||
=======
               backendId == DNN_BACKEND_CUDA ||
>>>>>>> a97c6c56
               backendId == DNN_BACKEND_HALIDE ||
               backendId == DNN_BACKEND_INFERENCE_ENGINE;
    }

    void apply(const float* srcptr, float* dstptr, int len, size_t planeSize, int cn0, int cn1) const
    {
        for( int cn = cn0; cn < cn1; cn++, srcptr += planeSize, dstptr += planeSize )
        {
            int i = 0;
#if CV_SIMD128
            v_float32x4 minV = v_setall_f32(minValue), maxV = v_setall_f32(maxValue);
            for( ; i <= len - 16; i += 16 )
            {
                v_float32x4 x0 = v_load(srcptr + i);
                v_float32x4 x1 = v_load(srcptr + i + 4);
                v_float32x4 x2 = v_load(srcptr + i + 8);
                v_float32x4 x3 = v_load(srcptr + i + 12);
                x0 = v_min(v_max(minV, x0), maxV);
                x1 = v_min(v_max(minV, x1), maxV);
                x2 = v_min(v_max(minV, x2), maxV);
                x3 = v_min(v_max(minV, x3), maxV);
                v_store(dstptr + i, x0);
                v_store(dstptr + i + 4, x1);
                v_store(dstptr + i + 8, x2);
                v_store(dstptr + i + 12, x3);
            }
#endif
            for( ; i < len; i++ )
            {
                float x = srcptr[i];
                if (x >= minValue)
                    dstptr[i] = x <= maxValue ? x : maxValue;
                else
                    dstptr[i] = minValue;
            }
        }
    }

#ifdef HAVE_OPENCL
    bool applyOCL(InputArrayOfArrays inps, OutputArrayOfArrays outs, OutputArrayOfArrays internals)
    {
        std::vector<UMat> inputs;
        std::vector<UMat> outputs;

        inps.getUMatVector(inputs);
        outs.getUMatVector(outputs);
        String buildopt = oclGetTMacro(inputs[0]);

        for (size_t i = 0; i < inputs.size(); i++)
        {
            UMat& src = inputs[i];
            UMat& dst = outputs[i];

            ocl::Kernel kernel("ReLU6Forward", ocl::dnn::activations_oclsrc, buildopt);
            kernel.set(0, (int)src.total());
            kernel.set(1, ocl::KernelArg::PtrReadOnly(src));
            kernel.set(2, ocl::KernelArg::PtrWriteOnly(dst));
            kernel.set(3, (float)minValue);
            kernel.set(4, (float)maxValue);

            size_t gSize = src.total();
            CV_Assert(kernel.run(1, &gSize, NULL, false));
        }

        return true;
    }
#endif

#ifdef HAVE_CUDA
    Ptr<BackendNode> initCUDA(int target, csl::Stream stream)
    {
        return make_cuda_node<cuda4dnn::ClippedReLUOp>(target, stream, minValue, maxValue);
    }
#endif

#ifdef HAVE_HALIDE
    void attachHalide(const Halide::Expr& input, Halide::Func& top)
    {
        Halide::Var x("x"), y("y"), c("c"), n("n");
        top(x, y, c, n) = clamp(input, minValue, maxValue);
    }
#endif  // HAVE_HALIDE

#ifdef HAVE_INF_ENGINE
    InferenceEngine::Builder::Layer initInfEngineBuilderAPI()
    {
        return InferenceEngine::Builder::ClampLayer("").setMinValue(minValue).setMaxValue(maxValue);
    }
#endif  // HAVE_INF_ENGINE

#ifdef HAVE_VULKAN
    std::shared_ptr<vkcom::OpBase> initVkCom()
    {
        // TODO: add vkcom implementation
        return std::shared_ptr<vkcom::OpBase>();
    }
#endif  // HAVE_VULKAN

    bool tryFuse(Ptr<dnn::Layer>&) { return false; }

    void getScaleShift(Mat&, Mat&) const {}

    int64 getFLOPSPerElement() const { return 2; }
};

struct TanHFunctor
{
    typedef TanHLayer Layer;

    bool supportBackend(int backendId, int)
    {
        return backendId == DNN_BACKEND_OPENCV ||
<<<<<<< HEAD
               (backendId == DNN_BACKEND_CUDA && haveCUDA()) ||
=======
               backendId == DNN_BACKEND_CUDA ||
>>>>>>> a97c6c56
               backendId == DNN_BACKEND_HALIDE ||
               backendId == DNN_BACKEND_INFERENCE_ENGINE;
    }

    void apply(const float* srcptr, float* dstptr, int len, size_t planeSize, int cn0, int cn1) const
    {
        for( int cn = cn0; cn < cn1; cn++, srcptr += planeSize, dstptr += planeSize )
        {
            for( int i = 0; i < len; i++ )
            {
                float x = srcptr[i];
                dstptr[i] = tanh(x);
            }
        }
    }

#ifdef HAVE_OPENCL
    bool applyOCL(InputArrayOfArrays inps, OutputArrayOfArrays outs, OutputArrayOfArrays internals)
    {
        std::vector<UMat> inputs;
        std::vector<UMat> outputs;

        inps.getUMatVector(inputs);
        outs.getUMatVector(outputs);
        String buildopt = oclGetTMacro(inputs[0]);

        for (size_t i = 0; i < inputs.size(); i++)
        {
            UMat& src = inputs[i];
            UMat& dst = outputs[i];

            ocl::Kernel kernel("TanHForward", ocl::dnn::activations_oclsrc, buildopt);
            kernel.set(0, (int)src.total());
            kernel.set(1, ocl::KernelArg::PtrReadOnly(src));
            kernel.set(2, ocl::KernelArg::PtrWriteOnly(dst));

            size_t gSize = src.total();
            CV_Assert(kernel.run(1, &gSize, NULL, false));
        }

        return true;
    }
#endif

#ifdef HAVE_CUDA
    Ptr<BackendNode> initCUDA(int target, csl::Stream stream)
    {
        return make_cuda_node<cuda4dnn::TanHOp>(target, stream);
    }
#endif

#ifdef HAVE_HALIDE
    void attachHalide(const Halide::Expr& input, Halide::Func& top)
    {
        Halide::Var x("x"), y("y"), c("c"), n("n");
        top(x, y, c, n) = tanh(input);
    }
#endif  // HAVE_HALIDE

#ifdef HAVE_INF_ENGINE
    InferenceEngine::Builder::Layer initInfEngineBuilderAPI()
    {
        return InferenceEngine::Builder::TanHLayer("");
    }
#endif  // HAVE_INF_ENGINE

#ifdef HAVE_VULKAN
    std::shared_ptr<vkcom::OpBase> initVkCom()
    {
        // TODO: add vkcom implementation
        return std::shared_ptr<vkcom::OpBase>();
    }
#endif  // HAVE_VULKAN

    bool tryFuse(Ptr<dnn::Layer>&) { return false; }

    void getScaleShift(Mat&, Mat&) const {}

    int64 getFLOPSPerElement() const { return 1; }
};

struct SigmoidFunctor
{
    typedef SigmoidLayer Layer;

    bool supportBackend(int backendId, int)
    {
        return backendId == DNN_BACKEND_OPENCV ||
<<<<<<< HEAD
               (backendId == DNN_BACKEND_CUDA && haveCUDA()) ||
=======
               backendId == DNN_BACKEND_CUDA ||
>>>>>>> a97c6c56
               backendId == DNN_BACKEND_HALIDE ||
               backendId == DNN_BACKEND_INFERENCE_ENGINE;
    }

    void apply(const float* srcptr, float* dstptr, int len, size_t planeSize, int cn0, int cn1) const
    {
        for( int cn = cn0; cn < cn1; cn++, srcptr += planeSize, dstptr += planeSize )
        {
            for( int i = 0; i < len; i++ )
            {
                float x = srcptr[i];
                dstptr[i] = 1.f/(1.f + exp(-x));
            }
        }
    }

#ifdef HAVE_OPENCL
    bool applyOCL(InputArrayOfArrays inps, OutputArrayOfArrays outs, OutputArrayOfArrays internals)
    {
        std::vector<UMat> inputs;
        std::vector<UMat> outputs;

        inps.getUMatVector(inputs);
        outs.getUMatVector(outputs);
        String buildopt = oclGetTMacro(inputs[0]);

        for (size_t i = 0; i < inputs.size(); i++)
        {
            UMat& src = inputs[i];
            UMat& dst = outputs[i];

            ocl::Kernel kernel("SigmoidForward", ocl::dnn::activations_oclsrc, buildopt);
            kernel.set(0, (int)src.total());
            kernel.set(1, ocl::KernelArg::PtrReadOnly(src));
            kernel.set(2, ocl::KernelArg::PtrWriteOnly(dst));

            size_t gSize = src.total();
            CV_Assert(kernel.run(1, &gSize, NULL, false));
        }

        return true;
    }
#endif

#ifdef HAVE_CUDA
    Ptr<BackendNode> initCUDA(int target, csl::Stream stream)
    {
        return make_cuda_node<cuda4dnn::SigmoidOp>(target, stream);
    }
#endif

#ifdef HAVE_HALIDE
    void attachHalide(const Halide::Expr& input, Halide::Func& top)
    {
        Halide::Var x("x"), y("y"), c("c"), n("n");
        top(x, y, c, n) = 1.0f / (1.0f + exp(-input));
    }
#endif  // HAVE_HALIDE

#ifdef HAVE_INF_ENGINE
    InferenceEngine::Builder::Layer initInfEngineBuilderAPI()
    {
        return InferenceEngine::Builder::SigmoidLayer("");
    }
#endif  // HAVE_INF_ENGINE

#ifdef HAVE_VULKAN
    std::shared_ptr<vkcom::OpBase> initVkCom()
    {
        // TODO: add vkcom implementation
        return std::shared_ptr<vkcom::OpBase>();
    }
#endif  // HAVE_VULKAN

    bool tryFuse(Ptr<dnn::Layer>&) { return false; }

    void getScaleShift(Mat&, Mat&) const {}

    int64 getFLOPSPerElement() const { return 3; }
};

struct ELUFunctor
{
    typedef ELULayer Layer;

    explicit ELUFunctor() {}

    bool supportBackend(int backendId, int)
    {
        return backendId == DNN_BACKEND_OPENCV ||
<<<<<<< HEAD
               (backendId == DNN_BACKEND_CUDA && haveCUDA()) ||
=======
               backendId == DNN_BACKEND_CUDA ||
>>>>>>> a97c6c56
               backendId == DNN_BACKEND_HALIDE ||
               backendId == DNN_BACKEND_INFERENCE_ENGINE;
    }

    void apply(const float* srcptr, float* dstptr, int len, size_t planeSize, int cn0, int cn1) const
    {
        for( int cn = cn0; cn < cn1; cn++, srcptr += planeSize, dstptr += planeSize )
        {
            for(int i = 0; i < len; i++ )
            {
                float x = srcptr[i];
                dstptr[i] = x >= 0.f ? x : exp(x) - 1;
            }
        }
    }

#ifdef HAVE_OPENCL
    bool applyOCL(InputArrayOfArrays inps, OutputArrayOfArrays outs, OutputArrayOfArrays internals)
    {
        std::vector<UMat> inputs;
        std::vector<UMat> outputs;

        inps.getUMatVector(inputs);
        outs.getUMatVector(outputs);
        String buildopt = oclGetTMacro(inputs[0]);

        for (size_t i = 0; i < inputs.size(); i++)
        {
            UMat& src = inputs[i];
            UMat& dst = outputs[i];

            ocl::Kernel kernel("ELUForward", ocl::dnn::activations_oclsrc, buildopt);
            kernel.set(0, (int)src.total());
            kernel.set(1, ocl::KernelArg::PtrReadOnly(src));
            kernel.set(2, ocl::KernelArg::PtrWriteOnly(dst));

            size_t gSize = src.total();
            CV_Assert(kernel.run(1, &gSize, NULL, false));
        }

        return true;
    }
#endif

#ifdef HAVE_CUDA
    Ptr<BackendNode> initCUDA(int target, csl::Stream stream)
    {
        return make_cuda_node<cuda4dnn::ELUOp>(target, stream);
    }
#endif

#ifdef HAVE_HALIDE
    void attachHalide(const Halide::Expr& input, Halide::Func& top)
    {
        Halide::Var x("x"), y("y"), c("c"), n("n");
        top(x, y, c, n) = select(input >= 0.0f, input, exp(input) - 1);
    }
#endif  // HAVE_HALIDE

#ifdef HAVE_INF_ENGINE
    InferenceEngine::Builder::Layer initInfEngineBuilderAPI()
    {
        return InferenceEngine::Builder::ELULayer("");
    }
#endif  // HAVE_INF_ENGINE

#ifdef HAVE_VULKAN
    std::shared_ptr<vkcom::OpBase> initVkCom()
    {
        // TODO: add vkcom implementation
        return std::shared_ptr<vkcom::OpBase>();
    }
#endif  // HAVE_VULKAN

    bool tryFuse(Ptr<dnn::Layer>&) { return false; }

    void getScaleShift(Mat&, Mat&) const {}

    int64 getFLOPSPerElement() const { return 2; }
};

struct AbsValFunctor
{
    typedef AbsLayer Layer;

    bool supportBackend(int backendId, int)
    {
#ifdef HAVE_INF_ENGINE
        if (backendId == DNN_BACKEND_INFERENCE_ENGINE)
            return !INF_ENGINE_VER_MAJOR_EQ(INF_ENGINE_RELEASE_2019R1);
#endif
        return backendId == DNN_BACKEND_OPENCV ||
<<<<<<< HEAD
               (backendId == DNN_BACKEND_CUDA && haveCUDA()) ||
=======
               backendId == DNN_BACKEND_CUDA ||
>>>>>>> a97c6c56
               backendId == DNN_BACKEND_HALIDE;
    }

    void apply(const float* srcptr, float* dstptr, int len, size_t planeSize, int cn0, int cn1) const
    {
        for( int cn = cn0; cn < cn1; cn++, srcptr += planeSize, dstptr += planeSize )
        {
            for( int i = 0; i < len; i++ )
            {
                float x = srcptr[i];
                dstptr[i] = abs(x);
            }
        }
    }

#ifdef HAVE_OPENCL
    bool applyOCL(InputArrayOfArrays inps, OutputArrayOfArrays outs, OutputArrayOfArrays internals)
    {
        std::vector<UMat> inputs;
        std::vector<UMat> outputs;

        inps.getUMatVector(inputs);
        outs.getUMatVector(outputs);
        String buildopt = oclGetTMacro(inputs[0]);

        for (size_t i = 0; i < inputs.size(); i++)
        {
            UMat& src = inputs[i];
            UMat& dst = outputs[i];

            ocl::Kernel kernel("AbsValForward", ocl::dnn::activations_oclsrc, buildopt);
            kernel.set(0, (int)src.total());
            kernel.set(1, ocl::KernelArg::PtrReadOnly(src));
            kernel.set(2, ocl::KernelArg::PtrWriteOnly(dst));

            size_t gSize = src.total();
            CV_Assert(kernel.run(1, &gSize, NULL, false));
        }

        return true;
    }
#endif

#ifdef HAVE_CUDA
    Ptr<BackendNode> initCUDA(int target, csl::Stream stream)
    {
        return make_cuda_node<cuda4dnn::AbsValOp>(target, stream);
    }
#endif

#ifdef HAVE_HALIDE
    void attachHalide(const Halide::Expr& input, Halide::Func& top)
    {
        Halide::Var x("x"), y("y"), c("c"), n("n");
        top(x, y, c, n) = abs(input);
    }
#endif  // HAVE_HALIDE

#ifdef HAVE_INF_ENGINE
    InferenceEngine::Builder::Layer initInfEngineBuilderAPI()
    {
        return InferenceEngine::Builder::ReLULayer("").setNegativeSlope(-0.999999f);
    }
#endif  // HAVE_INF_ENGINE

#ifdef HAVE_VULKAN
    std::shared_ptr<vkcom::OpBase> initVkCom()
    {
        // TODO: add vkcom implementation
        return std::shared_ptr<vkcom::OpBase>();
    }
#endif  // HAVE_VULKAN

    bool tryFuse(Ptr<dnn::Layer>&) { return false; }

    void getScaleShift(Mat&, Mat&) const {}

    int64 getFLOPSPerElement() const { return 1; }
};

struct BNLLFunctor
{
    typedef BNLLLayer Layer;

    bool supportBackend(int backendId, int)
    {
        return backendId == DNN_BACKEND_OPENCV ||
<<<<<<< HEAD
               (backendId == DNN_BACKEND_CUDA && haveCUDA()) ||
=======
               backendId == DNN_BACKEND_CUDA ||
>>>>>>> a97c6c56
               backendId == DNN_BACKEND_HALIDE;
    }

    void apply(const float* srcptr, float* dstptr, int len, size_t planeSize, int cn0, int cn1) const
    {
        for( int cn = cn0; cn < cn1; cn++, srcptr += planeSize, dstptr += planeSize )
        {
            for( int i = 0; i < len; i++ )
            {
                float x = srcptr[i];
                // https://github.com/BVLC/caffe/blame/1.0/src/caffe/layers/bnll_layer.cpp#L17
                dstptr[i] = x > 0 ? x + log(1. + exp(-x)) : log(1. + exp(x));
            }
        }
    }

#ifdef HAVE_OPENCL
    bool applyOCL(InputArrayOfArrays inps, OutputArrayOfArrays outs, OutputArrayOfArrays internals)
    {
        std::vector<UMat> inputs;
        std::vector<UMat> outputs;

        inps.getUMatVector(inputs);
        outs.getUMatVector(outputs);
        String buildopt = oclGetTMacro(inputs[0]);

        for (size_t i = 0; i < inputs.size(); i++)
        {
            UMat& src = inputs[i];
            UMat& dst = outputs[i];

            ocl::Kernel kernel("BNLLForward", ocl::dnn::activations_oclsrc, buildopt);
            kernel.set(0, (int)src.total());
            kernel.set(1, ocl::KernelArg::PtrReadOnly(src));
            kernel.set(2, ocl::KernelArg::PtrWriteOnly(dst));

            size_t gSize = src.total();
            CV_Assert(kernel.run(1, &gSize, NULL, false));
        }

        return true;
    }
#endif

#ifdef HAVE_CUDA
    Ptr<BackendNode> initCUDA(int target, csl::Stream stream)
    {
        return make_cuda_node<cuda4dnn::BNLLOp>(target, stream);
    }
#endif

#ifdef HAVE_HALIDE
    void attachHalide(const Halide::Expr& input, Halide::Func& top)
    {
        Halide::Var x("x"), y("y"), c("c"), n("n");
        // https://github.com/BVLC/caffe/blame/1.0/src/caffe/layers/bnll_layer.cpp#L17
        top(x, y, c, n) = max(input, 0) + log(1.0f + exp(-abs(input)));
    }
#endif  // HAVE_HALIDE

#ifdef HAVE_INF_ENGINE
    InferenceEngine::Builder::Layer initInfEngineBuilderAPI()
    {
        CV_Error(Error::StsNotImplemented, "");
    }
#endif  // HAVE_INF_ENGINE

#ifdef HAVE_VULKAN
    std::shared_ptr<vkcom::OpBase> initVkCom()
    {
        // TODO: add vkcom implementation
        return std::shared_ptr<vkcom::OpBase>();
    }
#endif  // HAVE_VULKAN

    bool tryFuse(Ptr<dnn::Layer>&) { return false; }

    void getScaleShift(Mat&, Mat&) const {}

    int64 getFLOPSPerElement() const { return 5; }
};

struct PowerFunctor
{
    typedef PowerLayer Layer;

    float power;
    float scale;
    float shift;

    explicit PowerFunctor(float power_ = 1.f, float scale_ = 1.f, float shift_ = 0.f)
        : power(power_), scale(scale_), shift(shift_) {}

    bool supportBackend(int backendId, int targetId)
    {
        if (backendId == DNN_BACKEND_INFERENCE_ENGINE)
            return (targetId != DNN_TARGET_OPENCL && targetId != DNN_TARGET_OPENCL_FP16) || power == 1.0 || power == 0.5;
        else
            return backendId == DNN_BACKEND_OPENCV ||
<<<<<<< HEAD
                   (backendId == DNN_BACKEND_CUDA && haveCUDA()) ||
=======
                   backendId == DNN_BACKEND_CUDA ||
>>>>>>> a97c6c56
                   backendId == DNN_BACKEND_HALIDE;
    }

    void apply(const float* srcptr, float* dstptr, int len, size_t planeSize, int cn0, int cn1) const
    {
        float a = scale, b = shift, p = power;
        if( p == 1.f )
        {
            for( int cn = cn0; cn < cn1; cn++, srcptr += planeSize, dstptr += planeSize )
            {
                for( int i = 0; i < len; i++ )
                {
                    float x = srcptr[i];
                    dstptr[i] = a*x + b;
                }
            }
        }
        else
        {
            for( int cn = cn0; cn < cn1; cn++, srcptr += planeSize, dstptr += planeSize )
            {
                for( int i = 0; i < len; i++ )
                {
                    float x = srcptr[i];
                    dstptr[i] = pow(a*x + b, p);
                }
            }
        }
    }

#ifdef HAVE_OPENCL
    bool applyOCL(InputArrayOfArrays inps, OutputArrayOfArrays outs, OutputArrayOfArrays internals)
    {
        std::vector<UMat> inputs;
        std::vector<UMat> outputs;

        inps.getUMatVector(inputs);
        outs.getUMatVector(outputs);
        String buildopt = oclGetTMacro(inputs[0]);

        for (size_t i = 0; i < inputs.size(); i++)
        {
            UMat& src = inputs[i];
            UMat& dst = outputs[i];

            ocl::Kernel kernel("PowForward", ocl::dnn::activations_oclsrc, buildopt);
            kernel.set(0, (int)src.total());
            kernel.set(1, ocl::KernelArg::PtrReadOnly(src));
            kernel.set(2, ocl::KernelArg::PtrWriteOnly(dst));
            kernel.set(3, (float)power);
            kernel.set(4, (float)scale);
            kernel.set(5, (float)shift);

            size_t gSize = src.total();
            CV_Assert(kernel.run(1, &gSize, NULL, false));
        }

        return true;
    }
#endif

#ifdef HAVE_CUDA
    Ptr<BackendNode> initCUDA(int target, csl::Stream stream)
    {
        return make_cuda_node<cuda4dnn::PowerOp>(target, stream, power, scale, shift);
    }
#endif

#ifdef HAVE_HALIDE
    void attachHalide(const Halide::Expr& input, Halide::Func& top)
    {
        Halide::Var x("x"), y("y"), c("c"), n("n");
        Halide::Expr topExpr = (scale == 1.0f ? input : input * scale);
        if (shift)
        {
            topExpr += shift;
        }
        if (power != 1.0f)
        {
            topExpr = pow(topExpr, power);
        }
        top(x, y, c, n) = topExpr;
    }
#endif  // HAVE_HALIDE

#ifdef HAVE_INF_ENGINE
    InferenceEngine::Builder::Layer initInfEngineBuilderAPI()
    {
        return InferenceEngine::Builder::PowerLayer("").setPower(power)
                                                       .setScale(scale)
                                                       .setShift(shift);
    }
#endif  // HAVE_INF_ENGINE

#ifdef HAVE_VULKAN
    std::shared_ptr<vkcom::OpBase> initVkCom()
    {
        // TODO: add vkcom implementation
        return std::shared_ptr<vkcom::OpBase>();
    }
#endif  // HAVE_VULKAN

    bool tryFuse(Ptr<dnn::Layer>& top)
    {
        if (power != 1.0f && shift != 0.0f)
            return false;

        Mat w, b;
        top->getScaleShift(w, b);
        if ((w.empty() && b.empty()) || w.total() > 1 || b.total() > 1)
            return false;

        float nextScale = w.empty() ? 1.0f : w.at<float>(0);
        float nextShift = b.empty() ? 0.0f : b.at<float>(0);
        scale = std::pow(scale, power) * nextScale;
        shift = nextScale * shift + nextShift;
        return true;
    }

    void getScaleShift(Mat& _scale, Mat& _shift) const
    {
        if (power == 1.0f)
        {
            _scale = Mat(1, 1, CV_32F, Scalar(scale));
            _shift = Mat(1, 1, CV_32F, Scalar(shift));
        }
    }

    int64 getFLOPSPerElement() const { return power == 1 ? 2 : 10; }
};


struct ChannelsPReLUFunctor
{
    typedef ChannelsPReLULayer Layer;
    Mat scale;
#ifdef HAVE_OPENCL
    UMat scale_umat;
#endif

    explicit ChannelsPReLUFunctor(const Mat& scale_=Mat()) : scale(scale_)
    {
    }

    bool supportBackend(int backendId, int)
    {
        return backendId == DNN_BACKEND_OPENCV ||
<<<<<<< HEAD
               (backendId == DNN_BACKEND_CUDA && haveCUDA()) ||
=======
               backendId == DNN_BACKEND_CUDA ||
>>>>>>> a97c6c56
               backendId == DNN_BACKEND_HALIDE ||
               backendId == DNN_BACKEND_INFERENCE_ENGINE;
    }

    void apply(const float* srcptr, float* dstptr, int len, size_t planeSize, int cn0, int cn1) const
    {
        CV_Assert(scale.isContinuous() && scale.type() == CV_32F);

        const float* scaleptr = scale.ptr<float>();
        CV_Assert( 0 <= cn0 && cn0 < cn1 && cn1 <= (int)scale.total() );

        for( int cn = cn0; cn < cn1; cn++, srcptr += planeSize, dstptr += planeSize )
        {
            float s = scaleptr[cn];
            int i = 0;
        #if CV_SIMD128
            v_float32x4 s4 = v_setall_f32(s), z = v_setzero_f32();
            for( ; i <= len - 16; i += 16 )
            {
                v_float32x4 x0 = v_load(srcptr + i);
                v_float32x4 x1 = v_load(srcptr + i + 4);
                v_float32x4 x2 = v_load(srcptr + i + 8);
                v_float32x4 x3 = v_load(srcptr + i + 12);
                x0 = v_select(x0 >= z, x0, x0*s4);
                x1 = v_select(x1 >= z, x1, x1*s4);
                x2 = v_select(x2 >= z, x2, x2*s4);
                x3 = v_select(x3 >= z, x3, x3*s4);
                v_store(dstptr + i, x0);
                v_store(dstptr + i + 4, x1);
                v_store(dstptr + i + 8, x2);
                v_store(dstptr + i + 12, x3);
            }
        #endif
            for( ; i < len; i++ )
            {
                float x = srcptr[i];
                dstptr[i] = x >= 0.f ? x : s*x;
            }
        }
    }

#ifdef HAVE_OPENCL
    bool applyOCL(InputArrayOfArrays inps, OutputArrayOfArrays outs, OutputArrayOfArrays internals)
    {
        if (scale_umat.empty())
            scale.copyTo(scale_umat);

        std::vector<UMat> inputs;
        std::vector<UMat> outputs;

        inps.getUMatVector(inputs);
        outs.getUMatVector(outputs);
        String buildopt = oclGetTMacro(inputs[0]);

        for (size_t i = 0; i < inputs.size(); i++)
        {
            UMat& src = inputs[i];
            UMat& dst = outputs[i];

            ocl::Kernel kernel("PReLUForward", ocl::dnn::activations_oclsrc, buildopt);
            kernel.set(0, (int)src.total());
            kernel.set(1, (int)src.size[1]);
            kernel.set(2, (int)total(shape(src), 2));
            kernel.set(3, ocl::KernelArg::PtrReadOnly(src));
            kernel.set(4, ocl::KernelArg::PtrWriteOnly(dst));
            kernel.set(5, ocl::KernelArg::PtrReadOnly(scale_umat));

            size_t gSize = src.total();
            CV_Assert(kernel.run(1, &gSize, NULL, false));
        }

        return true;
    }
#endif

#ifdef HAVE_CUDA
    Ptr<BackendNode> initCUDA(int target, csl::Stream stream)
    {
        return make_cuda_node<cuda4dnn::ChannelwiseReLUOp>(target, stream, scale);
    }
#endif

#ifdef HAVE_HALIDE
    void attachHalide(const Halide::Expr& input, Halide::Func& top)
    {
        Halide::Var x("x"), y("y"), c("c"), n("n");
        auto weights = wrapToHalideBuffer(scale, {(int)scale.total()});
        top(x, y, c, n) = select(input >= 0.0f, input, weights(c) * input);
    }
#endif  // HAVE_HALIDE

#ifdef HAVE_INF_ENGINE
    InferenceEngine::Builder::Layer initInfEngineBuilderAPI()
    {
        InferenceEngine::Builder::Layer l = InferenceEngine::Builder::PReLULayer("");
        const size_t numChannels = scale.total();
        addConstantData("weights", wrapToInfEngineBlob(scale, {numChannels}, InferenceEngine::Layout::C), l);
        return l;
    }
#endif  // HAVE_INF_ENGINE

#ifdef HAVE_VULKAN
    std::shared_ptr<vkcom::OpBase> initVkCom()
    {
        // TODO: add vkcom implementation
        return std::shared_ptr<vkcom::OpBase>();
    }
#endif  // HAVE_VULKAN

    bool tryFuse(Ptr<dnn::Layer>&) { return false; }

    void getScaleShift(Mat&, Mat&) const {}

    int64 getFLOPSPerElement() const { return 1; }
};

#define ACTIVATION_CREATOR_FOR(_Layer, _Functor, ...) \
Ptr<_Layer> _Layer::create() { \
    return return Ptr<_Layer>( new ElementWiseLayer<_Functor>(_Functor()) ); }


Ptr<ReLULayer> ReLULayer::create(const LayerParams& params)
{
    float negativeSlope = params.get<float>("negative_slope", 0.f);
    Ptr<ReLULayer> l(new ElementWiseLayer<ReLUFunctor>(ReLUFunctor(negativeSlope)));
    l->setParamsFrom(params);
    l->negativeSlope = negativeSlope;

    return l;
}

Ptr<ReLU6Layer> ReLU6Layer::create(const LayerParams& params)
{
    float minValue = params.get<float>("min_value", 0.0f);
    float maxValue = params.get<float>("max_value", 6.0f);
    Ptr<ReLU6Layer> l(new ElementWiseLayer<ReLU6Functor>(ReLU6Functor(minValue, maxValue)));
    l->setParamsFrom(params);
    l->minValue = minValue;
    l->maxValue = maxValue;

    return l;
}

Ptr<TanHLayer> TanHLayer::create(const LayerParams& params)
{
    Ptr<TanHLayer> l(new ElementWiseLayer<TanHFunctor>());
    l->setParamsFrom(params);

    return l;
}

Ptr<SigmoidLayer> SigmoidLayer::create(const LayerParams& params)
{
    Ptr<SigmoidLayer> l(new ElementWiseLayer<SigmoidFunctor>());
    l->setParamsFrom(params);

    return l;
}

Ptr<ELULayer> ELULayer::create(const LayerParams& params)
{
    Ptr<ELULayer> l(new ElementWiseLayer<ELUFunctor>(ELUFunctor()));
    l->setParamsFrom(params);

    return l;
}

Ptr<AbsLayer> AbsLayer::create(const LayerParams& params)
{
    Ptr<AbsLayer> l(new ElementWiseLayer<AbsValFunctor>());
    l->setParamsFrom(params);

    return l;
}

Ptr<BNLLLayer> BNLLLayer::create(const LayerParams& params)
{
    Ptr<BNLLLayer> l(new ElementWiseLayer<BNLLFunctor>());
    l->setParamsFrom(params);

    return l;
}

Ptr<PowerLayer> PowerLayer::create(const LayerParams& params)
{
    float power = params.get<float>("power", 1.0f);
    float scale = params.get<float>("scale", 1.0f);
    float shift = params.get<float>("shift", 0.0f);
    Ptr<PowerLayer> l(new ElementWiseLayer<PowerFunctor>(PowerFunctor(power, scale, shift)));
    l->setParamsFrom(params);
    l->power = power;
    l->scale = scale;
    l->shift = shift;

    return l;
}

Ptr<Layer> ChannelsPReLULayer::create(const LayerParams& params)
{
    CV_Assert(params.blobs.size() == 1);
    if (params.blobs[0].total() == 1)
    {
        LayerParams reluParams = params;
        reluParams.set("negative_slope", params.blobs[0].at<float>(0));
        return ReLULayer::create(reluParams);
    }
    Ptr<ChannelsPReLULayer> l(new ElementWiseLayer<ChannelsPReLUFunctor>(ChannelsPReLUFunctor(params.blobs[0])));
    l->setParamsFrom(params);

    return l;
}

}
}<|MERGE_RESOLUTION|>--- conflicted
+++ resolved
@@ -280,11 +280,7 @@
             return slope >= 0 || !INF_ENGINE_VER_MAJOR_EQ(INF_ENGINE_RELEASE_2019R1);
 #endif
         return backendId == DNN_BACKEND_OPENCV ||
-<<<<<<< HEAD
-               (backendId == DNN_BACKEND_CUDA && haveCUDA()) ||
-=======
                backendId == DNN_BACKEND_CUDA ||
->>>>>>> a97c6c56
                backendId == DNN_BACKEND_HALIDE ||
                backendId == DNN_BACKEND_VKCOM;
     }
@@ -422,11 +418,7 @@
     bool supportBackend(int backendId, int)
     {
         return backendId == DNN_BACKEND_OPENCV ||
-<<<<<<< HEAD
-               (backendId == DNN_BACKEND_CUDA && haveCUDA()) ||
-=======
                backendId == DNN_BACKEND_CUDA ||
->>>>>>> a97c6c56
                backendId == DNN_BACKEND_HALIDE ||
                backendId == DNN_BACKEND_INFERENCE_ENGINE;
     }
@@ -539,11 +531,7 @@
     bool supportBackend(int backendId, int)
     {
         return backendId == DNN_BACKEND_OPENCV ||
-<<<<<<< HEAD
-               (backendId == DNN_BACKEND_CUDA && haveCUDA()) ||
-=======
                backendId == DNN_BACKEND_CUDA ||
->>>>>>> a97c6c56
                backendId == DNN_BACKEND_HALIDE ||
                backendId == DNN_BACKEND_INFERENCE_ENGINE;
     }
@@ -632,11 +620,7 @@
     bool supportBackend(int backendId, int)
     {
         return backendId == DNN_BACKEND_OPENCV ||
-<<<<<<< HEAD
-               (backendId == DNN_BACKEND_CUDA && haveCUDA()) ||
-=======
                backendId == DNN_BACKEND_CUDA ||
->>>>>>> a97c6c56
                backendId == DNN_BACKEND_HALIDE ||
                backendId == DNN_BACKEND_INFERENCE_ENGINE;
     }
@@ -727,11 +711,7 @@
     bool supportBackend(int backendId, int)
     {
         return backendId == DNN_BACKEND_OPENCV ||
-<<<<<<< HEAD
-               (backendId == DNN_BACKEND_CUDA && haveCUDA()) ||
-=======
                backendId == DNN_BACKEND_CUDA ||
->>>>>>> a97c6c56
                backendId == DNN_BACKEND_HALIDE ||
                backendId == DNN_BACKEND_INFERENCE_ENGINE;
     }
@@ -824,11 +804,7 @@
             return !INF_ENGINE_VER_MAJOR_EQ(INF_ENGINE_RELEASE_2019R1);
 #endif
         return backendId == DNN_BACKEND_OPENCV ||
-<<<<<<< HEAD
-               (backendId == DNN_BACKEND_CUDA && haveCUDA()) ||
-=======
                backendId == DNN_BACKEND_CUDA ||
->>>>>>> a97c6c56
                backendId == DNN_BACKEND_HALIDE;
     }
 
@@ -916,11 +892,7 @@
     bool supportBackend(int backendId, int)
     {
         return backendId == DNN_BACKEND_OPENCV ||
-<<<<<<< HEAD
-               (backendId == DNN_BACKEND_CUDA && haveCUDA()) ||
-=======
                backendId == DNN_BACKEND_CUDA ||
->>>>>>> a97c6c56
                backendId == DNN_BACKEND_HALIDE;
     }
 
@@ -1020,11 +992,7 @@
             return (targetId != DNN_TARGET_OPENCL && targetId != DNN_TARGET_OPENCL_FP16) || power == 1.0 || power == 0.5;
         else
             return backendId == DNN_BACKEND_OPENCV ||
-<<<<<<< HEAD
-                   (backendId == DNN_BACKEND_CUDA && haveCUDA()) ||
-=======
                    backendId == DNN_BACKEND_CUDA ||
->>>>>>> a97c6c56
                    backendId == DNN_BACKEND_HALIDE;
     }
 
@@ -1172,11 +1140,7 @@
     bool supportBackend(int backendId, int)
     {
         return backendId == DNN_BACKEND_OPENCV ||
-<<<<<<< HEAD
-               (backendId == DNN_BACKEND_CUDA && haveCUDA()) ||
-=======
                backendId == DNN_BACKEND_CUDA ||
->>>>>>> a97c6c56
                backendId == DNN_BACKEND_HALIDE ||
                backendId == DNN_BACKEND_INFERENCE_ENGINE;
     }
