--- conflicted
+++ resolved
@@ -106,12 +106,8 @@
     virtual bool supportBackend(int backendId) CV_OVERRIDE
     {
         return backendId == DNN_BACKEND_OPENCV ||
-<<<<<<< HEAD
-               backendId == DNN_BACKEND_INFERENCE_ENGINE && haveInfEngine() ||
-               backendId == DNN_BACKEND_VKCOM && haveVulkan();
-=======
-               (backendId == DNN_BACKEND_INFERENCE_ENGINE && haveInfEngine());
->>>>>>> 183bc5c2
+               (backendId == DNN_BACKEND_INFERENCE_ENGINE && haveInfEngine()) ||
+               (backendId == DNN_BACKEND_VKCOM && haveVulkan());
     }
 
     bool getMemoryShapes(const std::vector<MatShape> &inputs,
