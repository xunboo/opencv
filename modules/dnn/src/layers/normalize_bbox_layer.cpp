--- conflicted
+++ resolved
@@ -79,11 +79,7 @@
             return preferableTarget == DNN_TARGET_MYRIAD ? !acrossSpatial : startAxis == 1;
         }
         return backendId == DNN_BACKEND_OPENCV ||
-<<<<<<< HEAD
-               (backendId == DNN_BACKEND_CUDA && haveCUDA() && (pnorm == 1 || pnorm == 2));
-=======
                (backendId == DNN_BACKEND_CUDA && (pnorm == 1 || pnorm == 2));
->>>>>>> a97c6c56
     }
 
     bool getMemoryShapes(const std::vector<MatShape> &inputs,
