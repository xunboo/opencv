--- conflicted
+++ resolved
@@ -170,12 +170,6 @@
     {
         if (backendId == DNN_BACKEND_CUDA)
         {
-<<<<<<< HEAD
-            if (!haveCUDA())
-                return false;
-
-=======
->>>>>>> a97c6c56
             return type == MAX || type == AVE;
         }
         else if (backendId == DNN_BACKEND_INFERENCE_ENGINE)
