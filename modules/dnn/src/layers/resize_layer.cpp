--- conflicted
+++ resolved
@@ -58,16 +58,7 @@
     virtual bool supportBackend(int backendId) CV_OVERRIDE
     {
         if (backendId == DNN_BACKEND_CUDA)
-<<<<<<< HEAD
-        {
-            if (!haveCUDA())
-                return false;
-
             return interpolation == "nearest" || interpolation == "bilinear";
-        }
-=======
-            return interpolation == "nearest" || interpolation == "bilinear";
->>>>>>> a97c6c56
 
 #ifdef HAVE_INF_ENGINE
         if (backendId == DNN_BACKEND_INFERENCE_ENGINE)
