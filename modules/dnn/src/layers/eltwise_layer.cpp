/*M///////////////////////////////////////////////////////////////////////////////////////
//
//  IMPORTANT: READ BEFORE DOWNLOADING, COPYING, INSTALLING OR USING.
//
//  By downloading, copying, installing or using the software you agree to this license.
//  If you do not agree to this license, do not download, install,
//  copy or use the software.
//
//
//                           License Agreement
//                For Open Source Computer Vision Library
//
// Copyright (C) 2013, OpenCV Foundation, all rights reserved.
// Copyright (C) 2017, Intel Corporation, all rights reserved.
// Third party copyrights are property of their respective owners.
//
// Redistribution and use in source and binary forms, with or without modification,
// are permitted provided that the following conditions are met:
//
//   * Redistribution's of source code must retain the above copyright notice,
//     this list of conditions and the following disclaimer.
//
//   * Redistribution's in binary form must reproduce the above copyright notice,
//     this list of conditions and the following disclaimer in the documentation
//     and/or other materials provided with the distribution.
//
//   * The name of the copyright holders may not be used to endorse or promote products
//     derived from this software without specific prior written permission.
//
// This software is provided by the copyright holders and contributors "as is" and
// any express or implied warranties, including, but not limited to, the implied
// warranties of merchantability and fitness for a particular purpose are disclaimed.
// In no event shall the Intel Corporation or contributors be liable for any direct,
// indirect, incidental, special, exemplary, or consequential damages
// (including, but not limited to, procurement of substitute goods or services;
// loss of use, data, or profits; or business interruption) however caused
// and on any theory of liability, whether in contract, strict liability,
// or tort (including negligence or otherwise) arising in any way out of
// the use of this software, even if advised of the possibility of such damage.
//
//M*/

#include "../precomp.hpp"
#include "layers_common.hpp"
#include "../op_cuda.hpp"
#include "../op_halide.hpp"
#include "../op_inf_engine.hpp"

#ifdef HAVE_OPENCL
#include "opencl_kernels_dnn.hpp"
#endif

#ifdef HAVE_CUDA
#include "../cuda4dnn/primitives/eltwise.hpp"
using namespace cv::dnn::cuda4dnn;
#endif

namespace cv
{
namespace dnn
{

class EltwiseLayerImpl CV_FINAL : public EltwiseLayer
{
public:
    enum EltwiseOp
    {
        PROD = 0,
        SUM = 1,
        MAX = 2,
        DIV = 3
    } op;
    std::vector<float> coeffs;
    bool variableChannels;

    EltwiseLayerImpl(const LayerParams& params)
    {
        setParamsFrom(params);
        op = SUM;
        if (params.has("operation"))
        {
            String operation = toLowerCase(params.get<String>("operation"));
            if (operation == "prod")
                op = PROD;
            else if (operation == "sum")
                op = SUM;
            else if (operation == "max")
                op = MAX;
            else if (operation == "div")
                op = DIV;
            else
                CV_Error(cv::Error::StsBadArg, "Unknown operation type \"" + operation + "\"");
        }

        if (params.has("coeff"))
        {
            DictValue paramCoeff = params.get("coeff");
            int i, n = paramCoeff.size();
            coeffs.resize(n);
            for (i = 0; i < n; i++)
            {
                coeffs[i] = paramCoeff.get<float>(i);
            }
        }
    }

    virtual bool supportBackend(int backendId) CV_OVERRIDE
    {
        return backendId == DNN_BACKEND_OPENCV ||
<<<<<<< HEAD
               backendId == DNN_BACKEND_CUDA ||
               backendId == DNN_BACKEND_HALIDE ||
               (backendId == DNN_BACKEND_INFERENCE_ENGINE &&
=======
               (backendId == DNN_BACKEND_CUDA && op != DIV) ||  // TODO: not implemented, see PR #15811
               (backendId == DNN_BACKEND_HALIDE && op != DIV) ||  // TODO: not implemented, see PR #15811
               (backendId == DNN_BACKEND_INFERENCE_ENGINE && !variableChannels &&
>>>>>>> a4d16acd
                (preferableTarget != DNN_TARGET_OPENCL || coeffs.empty()));
    }

    bool getMemoryShapes(const std::vector<MatShape> &inputs,
                         const int requiredOutputs,
                         std::vector<MatShape> &outputs,
                         std::vector<MatShape> &internals) const CV_OVERRIDE
    {
        CV_Assert(inputs.size() >= 2);
        CV_Assert(inputs[0].size() >= 2);
        CV_Assert(coeffs.size() == 0 || coeffs.size() == inputs.size());
        CV_Assert(op == SUM || coeffs.size() == 0);

        int dims = inputs[0].size();
        // Number of channels in output shape is determined by the first input tensor.
        int numChannels = inputs[0][1];
        for (int i = 1; i < inputs.size(); i++)
        {
            CV_Assert(inputs[0][0] == inputs[i][0]);

            // It's allowed for channels axis to be different.
            for (int j = 2; j < dims; j++)
                CV_Assert(inputs[0][j] == inputs[i][j]);
        }

        outputs.assign(1, inputs[0]);
        outputs[0][1] = numChannels;
        return false;
    }

    void finalize(InputArrayOfArrays inputs_arr, OutputArrayOfArrays) CV_OVERRIDE
    {
        std::vector<Mat> inputs;
        inputs_arr.getMatVector(inputs);
        variableChannels = false;
        for (int i = 1; i < inputs.size(); ++i)
        {
            if (inputs[i].size[1] != inputs[0].size[1])
            {
                variableChannels = true;
                break;
            }
        }
    }


    class EltwiseInvoker : public ParallelLoopBody
    {
    public:
        std::vector<const Mat*> srcs;
        int nsrcs;
        Mat* dst;
        std::vector<float> coeffs;
        EltwiseOp op;
        int nstripes;
        const ActivationLayer* activ;
        int channels;
        size_t planeSize;

        EltwiseInvoker() : nsrcs(0), dst(0), op(PROD), nstripes(0), activ(0), channels(0), planeSize(0)  {}

        static void run(const Mat* srcs, int nsrcs, Mat& dst,
                        const std::vector<float>& coeffs, EltwiseOp op,
                        const ActivationLayer* activ, int nstripes)
        {
            CV_Check(dst.dims, 1 < dst.dims && dst.dims <= 5, ""); CV_CheckTypeEQ(dst.type(), CV_32FC1, ""); CV_Assert(dst.isContinuous());
            CV_Assert(coeffs.empty() || coeffs.size() == (size_t)nsrcs);

            EltwiseInvoker p;
            p.srcs.resize(nsrcs);
            p.coeffs = coeffs;
            for( int i = 0; i < nsrcs; i++ )
            {
                p.srcs[i] = srcs + i;
                CV_Assert(srcs[i].type() == dst.type() &&
                          srcs[i].isContinuous());
                // Sort srcs and coefficients in the order by number of channels
                for( int j = i; j >= 1 && p.srcs[j - 1]->size[1] < p.srcs[j]->size[1]; j-- )
                {
                    std::swap(p.srcs[j - 1], p.srcs[j]);
                    if (!p.coeffs.empty())
                        std::swap(p.coeffs[j - 1], p.coeffs[j]);
                }
            }

            p.nsrcs = nsrcs;
            p.dst = &dst;
            p.op = op;
            p.nstripes = nstripes;
            p.channels = (dst.dims >= 4 ? dst.size[1] : 1);

            p.planeSize = dst.total(dst.dims >= 4 ? 2 : 1);
            CV_Assert(dst.total() == dst.size[0] * p.channels * p.planeSize);

            bool simpleCoeffs = true;
            if( op == SUM && !coeffs.empty() )
            {
                CV_Assert( coeffs.size() == (size_t)nsrcs );

                for( size_t i = 0; i < coeffs.size(); i++ )
                    if( coeffs[i] != 1 )
                    {
                        simpleCoeffs = false;
                        break;
                    }
            }
            if (simpleCoeffs)
                p.coeffs.clear();
            p.activ = activ;

            parallel_for_(Range(0, nstripes), p, nstripes);
        }

        void operator()(const Range& r) const CV_OVERRIDE
        {
            size_t total = dst->size[0]*planeSize;
            size_t stripeSize = (total + nstripes - 1)/nstripes;
            size_t stripeStart = r.start*stripeSize;
            size_t stripeEnd = std::min(r.end*stripeSize, total);
            int c, j, k, n;
            const float* coeffsptr = !coeffs.empty() ? &coeffs[0] : 0;
            float* dstptr0 = dst->ptr<float>();
            int blockSize0 = 1 << 12, blockSize;

            for( size_t ofs = stripeStart; ofs < stripeEnd; ofs += blockSize )
            {
                int sampleIdx = (int)(ofs / planeSize);
                int delta = (int)ofs - sampleIdx * planeSize;
                blockSize = std::min(blockSize0, std::min((int)(stripeEnd - ofs), (int)planeSize - delta));
                if( blockSize <= 0 )
                    break;

                for( c = 0; c < channels; c++ )
                {
                    size_t globalDelta = delta + (sampleIdx*channels + c)*planeSize;
                    const float* srcptr0 = srcs[0]->ptr<float>() + globalDelta;
                    float* dstptr = dstptr0 + globalDelta;

                    // This code assumes that srcs are sorted in descending order by channels.
                    for (n = 1; n < nsrcs && c < srcs[n]->size[1]; ++n) {}

                    if (n == 1)
                    {
                        if( !coeffsptr )
                        {
                            for( j = 0; j < blockSize; j++ )
                            {
                                dstptr[j] = srcptr0[j];
                            }
                        }
                        else
                        {
                            float c0 = coeffsptr[0];
                            for( j = 0; j < blockSize; j++ )
                            {
                                dstptr[j] = c0*srcptr0[j];
                            }
                        }
                    }
                    else if( op == PROD )
                    {
                        for( k = 1; k < n; k++ )
                        {
                            const float* srcptr1 = srcs[k]->ptr<float>() + globalDelta;
                            for( j = 0; j < blockSize; j++ )
                            {
                                dstptr[j] = srcptr0[j]*srcptr1[j];
                            }
                            srcptr0 = (const float*)dstptr;
                        }
                    }
                    else if( op == DIV )
                    {
                        for( k = 1; k < n; k++ )
                        {
                            const float* srcptr1 = srcs[k]->ptr<float>() + globalDelta;
                            for( j = 0; j < blockSize; j++ )
                            {
                                dstptr[j] = srcptr0[j]/srcptr1[j];
                            }
                            srcptr0 = (const float*)dstptr;
                        }
                    }
                    else if( op == MAX )
                    {
                        for( k = 1; k < n; k++ )
                        {
                            const float* srcptr1 = srcs[k]->ptr<float>() + globalDelta;
                            for( j = 0; j < blockSize; j++ )
                            {
                                dstptr[j] = std::max(srcptr0[j], srcptr1[j]);
                            }
                            srcptr0 = (const float*)dstptr;
                        }
                    }
                    else if( !coeffsptr )
                    {
                        for( k = 1; k < n; k++ )
                        {
                            const float* srcptr1 = srcs[k]->ptr<float>() + globalDelta;
                            for( j = 0; j < blockSize; j++ )
                            {
                                dstptr[j] = srcptr0[j] + srcptr1[j];
                            }
                            srcptr0 = (const float*)dstptr;
                        }
                    }
                    else
                    {
                        float c0 = coeffsptr[0];
                        for( k = 1; k < n; k++ )
                        {
                            const float* srcptr1 = srcs[k]->ptr<float>() + globalDelta;
                            float c1 = coeffsptr[k];
                            for( j = 0; j < blockSize; j++ )
                            {
                                dstptr[j] = c0*srcptr0[j] + c1*srcptr1[j];
                            }
                            srcptr0 = (const float*)dstptr;
                            c0 = 1;
                        }
                    }
                }

                if( activ )
                {
                    float* ptr = dstptr0 + delta + sampleIdx*channels*planeSize;
                    activ->forwardSlice(ptr, ptr, blockSize, planeSize, 0, channels);
                }
            }
        }
    };

#ifdef HAVE_OPENCL
    bool forward_ocl(InputArrayOfArrays inputs_, OutputArrayOfArrays outputs_, OutputArrayOfArrays internals_)
    {
        std::vector<UMat> inputs;
        std::vector<UMat> outputs;

        if ((inputs_.depth() == CV_16S && op != SUM) || variableChannels)
            return false;

        inputs_.getUMatVector(inputs);
        outputs_.getUMatVector(outputs);

        switch (op)
        {
            case SUM:
                {
                    int channels = total(shape(outputs[0]), 0, 2);
                    int plane_size = total(shape(outputs[0]), 2);
                    if (channels % 4 == 0 && plane_size % 4 == 0)
                    {
                        size_t localsize[] = { 128 };
                        size_t globalsize[] = { (size_t)channels / 4 * localsize[0] };
                        String opts;
                        if (inputs_.depth() == CV_16S)
                            opts = " -DDtype=half -DDtype4=half4 -DDtype8=half8";
                        else
                            opts = " -DDtype=float -DDtype4=float4 -DDtype8=float8";

                        for (int i = 0; i < (inputs.size() - 1); ++i)
                        {
                            String buildopt = format("-DLOOP=%d", i) + opts;
                            ocl::Kernel kernel("op_sum4", ocl::dnn::eltwise_oclsrc, buildopt);
                            int idx = 0;
                            UMat inpMat = (i == 0) ? inputs[0] : UMat();
                            float coeff1 = (coeffs.empty() || i > 0) ? 1.0f : coeffs[i];
                            float coeff2 = coeffs.empty() ? 1.0f : coeffs[i + 1];
                            kernel.set(idx++, ocl::KernelArg::PtrReadOnly(inputs[0]));
                            kernel.set(idx++, ocl::KernelArg::PtrReadOnly(inputs[1]));
                            kernel.set(idx++, (int)plane_size);
                            kernel.set(idx++, (float)coeff1);
                            kernel.set(idx++, (float)coeff2);
                            kernel.set(idx++, ocl::KernelArg::PtrReadWrite(outputs[0]));
                            bool ret = kernel.run(1, globalsize, localsize, false);
                            if (!ret)
                                return false;
                        }
                    }
                    else
                    {
                        if (inputs_.depth() == CV_16S)
                            return false;

                        float coeff1 = coeffs.empty() ? 1.f : coeffs[0];
                        float coeff2 = coeffs.empty() ? 1.f : coeffs[1];
                        UMat mul0, mul1;
                        multiply(coeff1, inputs[0], mul0);
                        multiply(coeff2, inputs[1], mul1);
                        add(mul0, mul1, outputs[0]);
                        for (int i = 2; i < inputs.size(); ++i)
                        {
                            float coeff = coeffs.empty() ? 1.f : coeffs[i];
                            multiply(coeff, inputs[i], mul0);
                            add(mul0, outputs[0], outputs[0]);
                        }
                    }
                }
                break;
            case PROD:
                multiply(inputs[0], inputs[1], outputs[0]);
                for (int i = 2; i < inputs.size(); ++i)
                    multiply(inputs[i], outputs[0], outputs[0]);
                break;
            case DIV:
                divide(inputs[0], inputs[1], outputs[0]);
                for (int i = 2; i < inputs.size(); ++i)
                    divide(outputs[0], inputs[i], outputs[0]);
                break;
            case MAX:
                max(inputs[0], inputs[1], outputs[0]);
                for (int i = 2; i < inputs.size(); ++i)
                    max(inputs[i], outputs[0], outputs[0]);
                break;
            default:
                return false;
        }
        return true;
    }
#endif

    void forward(InputArrayOfArrays inputs_arr, OutputArrayOfArrays outputs_arr, OutputArrayOfArrays internals_arr) CV_OVERRIDE
    {
        CV_TRACE_FUNCTION();
        CV_TRACE_ARG_VALUE(name, "name", name.c_str());

        CV_OCL_RUN(IS_DNN_OPENCL_TARGET(preferableTarget),
                   forward_ocl(inputs_arr, outputs_arr, internals_arr))

        if (inputs_arr.depth() == CV_16S)
        {
            forward_fallback(inputs_arr, outputs_arr, internals_arr);
            return;
        }

        std::vector<Mat> inputs, outputs;
        inputs_arr.getMatVector(inputs);
        outputs_arr.getMatVector(outputs);

        CV_Assert(outputs.size() == 1);
        const int nstripes = getNumThreads();
        EltwiseInvoker::run(&inputs[0], (int)inputs.size(), outputs[0],
                            coeffs, op, activ.get(), nstripes);
    }

#ifdef HAVE_CUDA
    Ptr<BackendNode> initCUDA(
        void *context_,
        const std::vector<Ptr<BackendWrapper>>& inputs,
        const std::vector<Ptr<BackendWrapper>>& outputs
    ) override
    {
        auto context = reinterpret_cast<csl::CSLContext*>(context_);

        auto op_ = [this] {
            switch (op) {
            case MAX: return cuda4dnn::EltwiseOpType::MAX;
            case SUM: return cuda4dnn::EltwiseOpType::SUM;
            case PROD: return cuda4dnn::EltwiseOpType::PRODUCT;
            }
            return cuda4dnn::EltwiseOpType::SUM;
        }();

        return make_cuda_node<cuda4dnn::EltwiseOp>(preferableTarget, std::move(context->stream), op_, coeffs);
    }
#endif

    virtual Ptr<BackendNode> initHalide(const std::vector<Ptr<BackendWrapper> > &input) CV_OVERRIDE
    {
#ifdef HAVE_HALIDE
        Halide::Var x("x"), y("y"), c("c"), n("n");
        Halide::Func top = (name.empty() ? Halide::Func() : Halide::Func(name));
        Halide::Expr topExpr;
        std::vector<Halide::Buffer<> > inputBuffers = halideBuffers(input);
        switch (op)
        {
            case SUM:
                if (coeffs.empty())
                {
                    topExpr = inputBuffers[0](x, y, c, n) +
                              inputBuffers[1](x, y, c, n);
                    for (int i = 2; i < inputBuffers.size(); ++i)
                        topExpr += inputBuffers[i](x, y, c, n);
                }
                else
                {
                  topExpr = coeffs[0] * inputBuffers[0](x, y, c, n) +
                            coeffs[1] * inputBuffers[1](x, y, c, n);
                  for (int i = 2; i < inputBuffers.size(); ++i)
                      topExpr += coeffs[i] * inputBuffers[i](x, y, c, n);
                }
                break;
            case PROD:
                topExpr = inputBuffers[0](x, y, c, n) *
                          inputBuffers[1](x, y, c, n);
                for (int i = 2; i < inputBuffers.size(); ++i)
                    topExpr *= inputBuffers[i](x, y, c, n);
                break;
            case MAX:
                topExpr = max(inputBuffers[0](x, y, c, n),
                              inputBuffers[1](x, y, c, n));
                for (int i = 2; i < inputBuffers.size(); ++i)
                    topExpr = max(topExpr, inputBuffers[i](x, y, c, n));
                break;
            default:
                return Ptr<BackendNode>();
        }
        top(x, y, c, n) = topExpr;
        return Ptr<BackendNode>(new HalideBackendNode(top));
#endif  // HAVE_HALIDE
        return Ptr<BackendNode>();
    }

#ifdef HAVE_INF_ENGINE
    virtual Ptr<BackendNode> initInfEngine(const std::vector<Ptr<BackendWrapper> >& inputs) CV_OVERRIDE
    {
        InferenceEngine::Builder::EltwiseLayer ieLayer(name);

        ieLayer.setInputPorts(std::vector<InferenceEngine::Port>(inputs.size()));

        if (op == SUM)
            ieLayer.setEltwiseType(InferenceEngine::Builder::EltwiseLayer::EltwiseType::SUM);
        else if (op == PROD)
            ieLayer.setEltwiseType(InferenceEngine::Builder::EltwiseLayer::EltwiseType::MUL);
        else if (op == DIV)
            ieLayer.setEltwiseType(InferenceEngine::Builder::EltwiseLayer::EltwiseType::DIV);
        else if (op == MAX)
            ieLayer.setEltwiseType(InferenceEngine::Builder::EltwiseLayer::EltwiseType::MAX);
        else
            CV_Error(Error::StsNotImplemented, "Unsupported eltwise operation");

        InferenceEngine::Builder::Layer l = ieLayer;
        if (!coeffs.empty())
            l.getParameters()["coeff"] = coeffs;

        return Ptr<BackendNode>(new InfEngineBackendNode(l));
    }
#endif  // HAVE_INF_ENGINE

    virtual int64 getFLOPS(const std::vector<MatShape> &inputs,
                           const std::vector<MatShape> &outputs) const CV_OVERRIDE
    {
        CV_UNUSED(outputs); // suppress unused variable warning
        CV_Assert(inputs.size());

        long flops = inputs.size() * total(inputs[0]);

        return flops;
    }

    bool setActivation(const Ptr<ActivationLayer>& layer) CV_OVERRIDE
    {
        if (activ.empty() || layer.empty())
        {
            activ = layer;
            return !activ.empty();
        }
        else
            return false;
    }

    Ptr<ActivationLayer> activ;
};

Ptr<EltwiseLayer> EltwiseLayer::create(const LayerParams& params)
{
    return Ptr<EltwiseLayer>(new EltwiseLayerImpl(params));
}

}
}<|MERGE_RESOLUTION|>--- conflicted
+++ resolved
@@ -107,15 +107,9 @@
     virtual bool supportBackend(int backendId) CV_OVERRIDE
     {
         return backendId == DNN_BACKEND_OPENCV ||
-<<<<<<< HEAD
-               backendId == DNN_BACKEND_CUDA ||
-               backendId == DNN_BACKEND_HALIDE ||
-               (backendId == DNN_BACKEND_INFERENCE_ENGINE &&
-=======
                (backendId == DNN_BACKEND_CUDA && op != DIV) ||  // TODO: not implemented, see PR #15811
                (backendId == DNN_BACKEND_HALIDE && op != DIV) ||  // TODO: not implemented, see PR #15811
                (backendId == DNN_BACKEND_INFERENCE_ENGINE && !variableChannels &&
->>>>>>> a4d16acd
                 (preferableTarget != DNN_TARGET_OPENCL || coeffs.empty()));
     }
 
