// This file is part of OpenCV project.
// It is subject to the license terms in the LICENSE file found in the top-level directory
// of this distribution and at http://opencv.org/license.html.

// Copyright (C) 2018, Intel Corporation, all rights reserved.
// Third party copyrights are property of their respective owners.

#include "../precomp.hpp"
#include "../op_inf_engine.hpp"
#include "../op_cuda.hpp"
#include "layers_common.hpp"

#ifdef HAVE_OPENCL
#include "opencl_kernels_dnn.hpp"
#endif

#ifdef HAVE_CUDA
#include "../cuda4dnn/primitives/const.hpp"
using namespace cv::dnn::cuda4dnn;
#endif

namespace cv { namespace dnn {

class ConstLayerImpl CV_FINAL : public ConstLayer
{
public:
    ConstLayerImpl(const LayerParams& params)
    {
        setParamsFrom(params);
        CV_Assert(blobs.size() == 1);
    }

    virtual bool supportBackend(int backendId) CV_OVERRIDE
    {
        return backendId == DNN_BACKEND_OPENCV ||
               backendId == DNN_BACKEND_INFERENCE_ENGINE ||
<<<<<<< HEAD
               (backendId == DNN_BACKEND_CUDA && haveCUDA());
=======
               backendId == DNN_BACKEND_CUDA;
>>>>>>> a97c6c56
    }

    virtual bool getMemoryShapes(const std::vector<MatShape> &inputs,
                                 const int requiredOutputs,
                                 std::vector<MatShape> &outputs,
                                 std::vector<MatShape> &internals) const CV_OVERRIDE
    {
        CV_Assert(inputs.empty());
        outputs.assign(1, shape(blobs[0]));
        return false;
    }

#ifdef HAVE_OPENCL
    bool forward_ocl(InputArrayOfArrays inps, OutputArrayOfArrays outs, OutputArrayOfArrays internals)
    {
        std::vector<UMat> outputs;
        outs.getUMatVector(outputs);
        if (outs.depth() == CV_16S)
            convertFp16(blobs[0], outputs[0]);
        else
            blobs[0].copyTo(outputs[0]);
        return true;
    }
#endif

    void forward(InputArrayOfArrays inputs_arr, OutputArrayOfArrays outputs_arr, OutputArrayOfArrays internals_arr) CV_OVERRIDE
    {
        CV_TRACE_FUNCTION();
        CV_TRACE_ARG_VALUE(name, "name", name.c_str());

        CV_OCL_RUN(IS_DNN_OPENCL_TARGET(preferableTarget),
                   forward_ocl(inputs_arr, outputs_arr, internals_arr))

        std::vector<Mat> outputs;
        outputs_arr.getMatVector(outputs);
        blobs[0].copyTo(outputs[0]);
    }

#ifdef HAVE_INF_ENGINE
    virtual Ptr<BackendNode> initInfEngine(const std::vector<Ptr<BackendWrapper> >&) CV_OVERRIDE
    {
        InferenceEngine::Builder::ConstLayer ieLayer(name);
        ieLayer.setData(wrapToInfEngineBlob(blobs[0]));
        return Ptr<BackendNode>(new InfEngineBackendNode(ieLayer));
    }
#endif  // HAVE_INF_ENGINE

#ifdef HAVE_CUDA
    Ptr<BackendNode> initCUDA(
        void *context_,
        const std::vector<Ptr<BackendWrapper>>& inputs,
        const std::vector<Ptr<BackendWrapper>>& outputs
    ) override
    {
        auto context = reinterpret_cast<csl::CSLContext*>(context_);

        CV_Assert(blobs.size() == 1);
        return make_cuda_node<cuda4dnn::ConstOp>(preferableTarget, std::move(context->stream), blobs[0]);
    }
#endif

};

Ptr<Layer> ConstLayer::create(const LayerParams& params)
{
    return Ptr<Layer>(new ConstLayerImpl(params));
}

}}  // namespace cv::dnn<|MERGE_RESOLUTION|>--- conflicted
+++ resolved
@@ -34,11 +34,7 @@
     {
         return backendId == DNN_BACKEND_OPENCV ||
                backendId == DNN_BACKEND_INFERENCE_ENGINE ||
-<<<<<<< HEAD
-               (backendId == DNN_BACKEND_CUDA && haveCUDA());
-=======
                backendId == DNN_BACKEND_CUDA;
->>>>>>> a97c6c56
     }
 
     virtual bool getMemoryShapes(const std::vector<MatShape> &inputs,
