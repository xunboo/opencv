--- conflicted
+++ resolved
@@ -100,11 +100,7 @@
         if (backendId == DNN_BACKEND_INFERENCE_ENGINE)
             return bias == (int)bias;
         return backendId == DNN_BACKEND_OPENCV ||
-<<<<<<< HEAD
-               (backendId == DNN_BACKEND_CUDA && haveCUDA()) ||
-=======
                backendId == DNN_BACKEND_CUDA ||
->>>>>>> a97c6c56
                backendId == DNN_BACKEND_HALIDE ||
                (backendId == DNN_BACKEND_VKCOM && haveVulkan() && (size % 2 == 1) && (type == CHANNEL_NRM));
     }
