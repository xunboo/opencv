/*M///////////////////////////////////////////////////////////////////////////////////////
//
//  IMPORTANT: READ BEFORE DOWNLOADING, COPYING, INSTALLING OR USING.
//
//  By downloading, copying, installing or using the software you agree to this license.
//  If you do not agree to this license, do not download, install,
//  copy or use the software.
//
//
//                           License Agreement
//                For Open Source Computer Vision Library
//
// Copyright (C) 2013, OpenCV Foundation, all rights reserved.
// Third party copyrights are property of their respective owners.
//
// Redistribution and use in source and binary forms, with or without modification,
// are permitted provided that the following conditions are met:
//
//   * Redistribution's of source code must retain the above copyright notice,
//     this list of conditions and the following disclaimer.
//
//   * Redistribution's in binary form must reproduce the above copyright notice,
//     this list of conditions and the following disclaimer in the documentation
//     and/or other materials provided with the distribution.
//
//   * The name of the copyright holders may not be used to endorse or promote products
//     derived from this software without specific prior written permission.
//
// This software is provided by the copyright holders and contributors "as is" and
// any express or implied warranties, including, but not limited to, the implied
// warranties of merchantability and fitness for a particular purpose are disclaimed.
// In no event shall the Intel Corporation or contributors be liable for any direct,
// indirect, incidental, special, exemplary, or consequential damages
// (including, but not limited to, procurement of substitute goods or services;
// loss of use, data, or profits; or business interruption) however caused
// and on any theory of liability, whether in contract, strict liability,
// or tort (including negligence or otherwise) arising in any way out of
// the use of this software, even if advised of the possibility of such damage.
//
//M*/

#include "precomp.hpp"
#include "op_halide.hpp"
#include "op_inf_engine.hpp"
#include "op_vkcom.hpp"
#include "op_cuda.hpp"
#include "halide_scheduler.hpp"

<<<<<<< HEAD
#ifdef HAVE_CUDA
#include "cuda4dnn/csl/nvtx.hpp"
#endif

=======
>>>>>>> a97c6c56
#include <set>
#include <algorithm>
#include <iostream>
#include <sstream>
#include <fstream>
#include <iterator>
#include <numeric>
#include <opencv2/dnn/shape_utils.hpp>
#include <opencv2/imgproc.hpp>

#include <opencv2/core/utils/configuration.private.hpp>
#include <opencv2/core/utils/logger.hpp>

namespace cv {
namespace dnn {
CV__DNN_INLINE_NS_BEGIN

// this option is useful to run valgrind memory errors detection
static bool DNN_DISABLE_MEMORY_OPTIMIZATIONS = utils::getConfigurationParameterBool("OPENCV_DNN_DISABLE_MEMORY_OPTIMIZATIONS", false);

#ifdef HAVE_OPENCL
static bool DNN_OPENCL_ALLOW_ALL_DEVICES = utils::getConfigurationParameterBool("OPENCV_DNN_OPENCL_ALLOW_ALL_DEVICES", false);
#endif

static int PARAM_DNN_BACKEND_DEFAULT = (int)utils::getConfigurationParameterSizeT("OPENCV_DNN_BACKEND_DEFAULT",
#ifdef HAVE_INF_ENGINE
    (size_t)DNN_BACKEND_INFERENCE_ENGINE
#else
    (size_t)DNN_BACKEND_OPENCV
#endif
);

// Additional checks (slowdowns execution!)
static bool DNN_CHECK_NAN_INF = utils::getConfigurationParameterBool("OPENCV_DNN_CHECK_NAN_INF", false);
static bool DNN_CHECK_NAN_INF_DUMP = utils::getConfigurationParameterBool("OPENCV_DNN_CHECK_NAN_INF_DUMP", false);
static bool DNN_CHECK_NAN_INF_RAISE_ERROR = utils::getConfigurationParameterBool("OPENCV_DNN_CHECK_NAN_INF_RAISE_ERROR", false);

using std::vector;
using std::map;
using std::make_pair;
using std::set;

//==================================================================================================

class BackendRegistry
{
public:
    typedef std::vector< std::pair<Backend, Target> > BackendsList;
    const BackendsList & getBackends() const { return backends; }
    static BackendRegistry & getRegistry()
    {
        static BackendRegistry impl;
        return impl;
    }
private:
    BackendRegistry()
    {
#ifdef HAVE_HALIDE
        backends.push_back(std::make_pair(DNN_BACKEND_HALIDE, DNN_TARGET_CPU));
#  ifdef HAVE_OPENCL
        if (cv::ocl::useOpenCL())
            backends.push_back(std::make_pair(DNN_BACKEND_HALIDE, DNN_TARGET_OPENCL));
#  endif
#endif // HAVE_HALIDE

#ifdef HAVE_INF_ENGINE
        if (checkIETarget(DNN_TARGET_CPU))
            backends.push_back(std::make_pair(DNN_BACKEND_INFERENCE_ENGINE, DNN_TARGET_CPU));
        if (checkIETarget(DNN_TARGET_MYRIAD))
            backends.push_back(std::make_pair(DNN_BACKEND_INFERENCE_ENGINE, DNN_TARGET_MYRIAD));
        if (checkIETarget(DNN_TARGET_FPGA))
            backends.push_back(std::make_pair(DNN_BACKEND_INFERENCE_ENGINE, DNN_TARGET_FPGA));
#  ifdef HAVE_OPENCL
        if (cv::ocl::useOpenCL() && ocl::Device::getDefault().isIntel())
        {
            if (checkIETarget(DNN_TARGET_OPENCL))
                backends.push_back(std::make_pair(DNN_BACKEND_INFERENCE_ENGINE, DNN_TARGET_OPENCL));
            if (checkIETarget(DNN_TARGET_OPENCL_FP16))
                backends.push_back(std::make_pair(DNN_BACKEND_INFERENCE_ENGINE, DNN_TARGET_OPENCL_FP16));
        }
#  endif
#endif // HAVE_INF_ENGINE

#ifdef HAVE_OPENCL
        if (cv::ocl::useOpenCL())
        {
            backends.push_back(std::make_pair(DNN_BACKEND_OPENCV, DNN_TARGET_OPENCL));
            backends.push_back(std::make_pair(DNN_BACKEND_OPENCV, DNN_TARGET_OPENCL_FP16));
        }
#endif

        backends.push_back(std::make_pair(DNN_BACKEND_OPENCV, DNN_TARGET_CPU));

#ifdef HAVE_VULKAN
        if (haveVulkan())
            backends.push_back(std::make_pair(DNN_BACKEND_VKCOM, DNN_TARGET_VULKAN));
#endif

#ifdef HAVE_CUDA
        if (haveCUDA()) {
            backends.push_back(std::make_pair(DNN_BACKEND_CUDA, DNN_TARGET_CUDA));
            backends.push_back(std::make_pair(DNN_BACKEND_CUDA, DNN_TARGET_CUDA_FP16));
        }
#endif
    }
    static inline bool checkIETarget(int target)
    {
#ifndef HAVE_INF_ENGINE
        return false;
#else
        cv::dnn::Net net;
        cv::dnn::LayerParams lp;
        lp.set("kernel_size", 1);
        lp.set("num_output", 1);
        lp.set("bias_term", false);
        lp.type = "Convolution";
        lp.name = "testLayer";
        lp.blobs.push_back(Mat({1, 2, 1, 1}, CV_32F, Scalar(1)));
        net.addLayerToPrev(lp.name, lp.type, lp);
        net.setPreferableBackend(cv::dnn::DNN_BACKEND_INFERENCE_ENGINE);
        net.setPreferableTarget(target);
        static int inpDims[] = {1, 2, 3, 4};
        net.setInput(cv::Mat(4, &inpDims[0], CV_32FC1, cv::Scalar(0)));
        try
        {
            net.forward();
        }
        catch(...)
        {
            return false;
        }
        return true;
#endif
    }

    BackendsList backends;
};


std::vector< std::pair<Backend, Target> > getAvailableBackends()
{
    return BackendRegistry::getRegistry().getBackends();
}

std::vector<Target> getAvailableTargets(Backend be)
{
    if (be == DNN_BACKEND_DEFAULT)
        be = (Backend)PARAM_DNN_BACKEND_DEFAULT;

    std::vector<Target> result;
    const BackendRegistry::BackendsList all_backends = getAvailableBackends();
    for(BackendRegistry::BackendsList::const_iterator i = all_backends.begin(); i != all_backends.end(); ++i )
    {
        if (i->first == be)
            result.push_back(i->second);
    }
    return result;
}

//==================================================================================================

namespace
{
    typedef std::vector<MatShape> ShapesVec;

    struct LayerShapes
    {
        ShapesVec in, out, internal;
        // No guarantees that layer which support in-place computations
        // will be computed in-place (input.data_ptr == output.data_ptr).
        // If layer said that it could work in-place and layers after it
        // no longer use input blob, we'll set output = input.
        bool supportInPlace;
        LayerShapes() {supportInPlace = false;}
    };
}

Mat blobFromImage(InputArray image, double scalefactor, const Size& size,
                  const Scalar& mean, bool swapRB, bool crop, int ddepth)
{
    CV_TRACE_FUNCTION();
    Mat blob;
    blobFromImage(image, blob, scalefactor, size, mean, swapRB, crop, ddepth);
    return blob;
}

void blobFromImage(InputArray image, OutputArray blob, double scalefactor,
                   const Size& size, const Scalar& mean, bool swapRB, bool crop, int ddepth)
{
    CV_TRACE_FUNCTION();
    std::vector<Mat> images(1, image.getMat());
    blobFromImages(images, blob, scalefactor, size, mean, swapRB, crop, ddepth);
}

Mat blobFromImages(InputArrayOfArrays images, double scalefactor, Size size,
                   const Scalar& mean, bool swapRB, bool crop, int ddepth)
{
    CV_TRACE_FUNCTION();
    Mat blob;
    blobFromImages(images, blob, scalefactor, size, mean, swapRB, crop, ddepth);
    return blob;
}

void blobFromImages(InputArrayOfArrays images_, OutputArray blob_, double scalefactor,
                    Size size, const Scalar& mean_, bool swapRB, bool crop, int ddepth)
{
    CV_TRACE_FUNCTION();
    CV_CheckType(ddepth, ddepth == CV_32F || ddepth == CV_8U, "Blob depth should be CV_32F or CV_8U");
    if (ddepth == CV_8U)
    {
        CV_CheckEQ(scalefactor, 1.0, "Scaling is not supported for CV_8U blob depth");
        CV_Assert(mean_ == Scalar() && "Mean subtraction is not supported for CV_8U blob depth");
    }

    std::vector<Mat> images;
    images_.getMatVector(images);
    CV_Assert(!images.empty());
    for (size_t i = 0; i < images.size(); i++)
    {
        Size imgSize = images[i].size();
        if (size == Size())
            size = imgSize;
        if (size != imgSize)
        {
            if(crop)
            {
              float resizeFactor = std::max(size.width / (float)imgSize.width,
                                            size.height / (float)imgSize.height);
              resize(images[i], images[i], Size(), resizeFactor, resizeFactor, INTER_LINEAR);
              Rect crop(Point(0.5 * (images[i].cols - size.width),
                              0.5 * (images[i].rows - size.height)),
                        size);
              images[i] = images[i](crop);
            }
            else
              resize(images[i], images[i], size, 0, 0, INTER_LINEAR);
        }
        if(images[i].depth() == CV_8U && ddepth == CV_32F)
            images[i].convertTo(images[i], CV_32F);
        Scalar mean = mean_;
        if (swapRB)
            std::swap(mean[0], mean[2]);

        images[i] -= mean;
        images[i] *= scalefactor;
    }

    size_t nimages = images.size();
    Mat image0 = images[0];
    int nch = image0.channels();
    CV_Assert(image0.dims == 2);
    if (nch == 3 || nch == 4)
    {
        int sz[] = { (int)nimages, nch, image0.rows, image0.cols };
        blob_.create(4, sz, ddepth);
        Mat blob = blob_.getMat();
        Mat ch[4];

        for(size_t i = 0; i < nimages; i++ )
        {
            const Mat& image = images[i];
            CV_Assert(image.depth() == blob_.depth());
            nch = image.channels();
            CV_Assert(image.dims == 2 && (nch == 3 || nch == 4));
            CV_Assert(image.size() == image0.size());

            for( int j = 0; j < nch; j++ )
                ch[j] = Mat(image.rows, image.cols, ddepth, blob.ptr((int)i, j));
            if(swapRB)
                std::swap(ch[0], ch[2]);
            split(image, ch);
        }
    }
    else
    {
       CV_Assert(nch == 1);
       int sz[] = { (int)nimages, 1, image0.rows, image0.cols };
       blob_.create(4, sz, ddepth);
       Mat blob = blob_.getMat();

       for(size_t i = 0; i < nimages; i++ )
       {
           const Mat& image = images[i];
           CV_Assert(image.depth() == blob_.depth());
           nch = image.channels();
           CV_Assert(image.dims == 2 && (nch == 1));
           CV_Assert(image.size() == image0.size());

           image.copyTo(Mat(image.rows, image.cols, ddepth, blob.ptr((int)i, 0)));
       }
    }
}

void imagesFromBlob(const cv::Mat& blob_, OutputArrayOfArrays images_)
{
    CV_TRACE_FUNCTION();

    //A blob is a 4 dimensional matrix in floating point precision
    //blob_[0] = batchSize = nbOfImages
    //blob_[1] = nbOfChannels
    //blob_[2] = height
    //blob_[3] = width
    CV_Assert(blob_.depth() == CV_32F);
    CV_Assert(blob_.dims == 4);

    images_.create(cv::Size(1, blob_.size[0]), blob_.depth());

    std::vector<Mat> vectorOfChannels(blob_.size[1]);
    for (int n = 0; n <  blob_.size[0]; ++n)
    {
        for (int c = 0; c < blob_.size[1]; ++c)
        {
            vectorOfChannels[c] = getPlane(blob_, n, c);
        }
        cv::merge(vectorOfChannels, images_.getMatRef(n));
    }
}

class OpenCLBackendWrapper : public BackendWrapper
{
public:
    OpenCLBackendWrapper(Mat& m) : BackendWrapper(DNN_BACKEND_OPENCV, DNN_TARGET_OPENCL)
    {
        m.copyTo(umat);
        host = &m;
        hostDirty = false;
    }

    OpenCLBackendWrapper(const Ptr<BackendWrapper>& baseBuffer, Mat& m)
        : BackendWrapper(DNN_BACKEND_OPENCV, DNN_TARGET_OPENCL)
    {
        Ptr<OpenCLBackendWrapper> base = baseBuffer.dynamicCast<OpenCLBackendWrapper>();
        CV_Assert(!base.empty());

        host = &m;

        int shape[] = {1, (int)base->umat.total()};
        umat = base->umat.reshape(1, 2, &shape[0])
                         .colRange(0, host->total())
                         .reshape(1, host->dims, &host->size[0]);
        hostDirty = false;
    }

    static Ptr<BackendWrapper> create(Mat& m)
    {
        return Ptr<BackendWrapper>(new OpenCLBackendWrapper(m));
    }

    static Ptr<BackendWrapper> create(const Ptr<BackendWrapper>& baseBuffer, Mat& m)
    {
        return Ptr<BackendWrapper>(new OpenCLBackendWrapper(baseBuffer, m));
    }

    static std::vector<UMat> getUMatVector(const std::vector<Ptr<BackendWrapper> >& wrappers)
    {
        const int numWrappers = wrappers.size();
        std::vector<UMat> mats(wrappers.size());
        for (int i = 0; i < numWrappers; ++i)
        {
            Ptr<OpenCLBackendWrapper> umatWrapper = wrappers[i].dynamicCast<OpenCLBackendWrapper>();
            CV_Assert(!umatWrapper.empty());
            umatWrapper->copyToDevice();
            mats[i] = umatWrapper->umat;
        }
        return mats;
    }

    // Replaces all umats in wrappers to specific ones.
    static void update(const std::vector<Ptr<BackendWrapper> >& wrappers,
                       const std::vector<UMat>& umats)
    {
        CV_Assert(wrappers.size() == umats.size());
        for (int i = 0, n = umats.size(); i < n; ++i)
        {
            Ptr<OpenCLBackendWrapper> umatWrapper = wrappers[i].dynamicCast<OpenCLBackendWrapper>();
            CV_Assert(!umatWrapper.empty());
            umatWrapper->umat = umats[i];
        }
    }

    ~OpenCLBackendWrapper() {}

    // Copies data from device to a host memory.
    virtual void copyToHost() CV_OVERRIDE
    {
        umat.copyTo(*host);
    }

    virtual void setHostDirty() CV_OVERRIDE
    {
        hostDirty = true;
    };

    void copyToDevice()
    {
        if (hostDirty)
        {
            host->copyTo(umat);
            hostDirty = false;
        }
    }

private:
    UMat umat;
    Mat* host;
    bool hostDirty;
};

struct LayerPin
{
    int lid;
    int oid;

    LayerPin(int layerId = -1, int outputId = -1)
        : lid(layerId), oid(outputId) {}

    bool valid() const
    {
        return (lid >= 0 && oid >= 0);
    }

    bool equal(const LayerPin &r) const
    {
        return (lid == r.lid && oid == r.oid);
    }

    bool operator<(const LayerPin &r) const
    {
        return lid < r.lid || (lid == r.lid && oid < r.oid);
    }

    bool operator ==(const LayerPin &r) const
    {
        return lid == r.lid && oid == r.oid;
    }
};

struct LayerData
{
    LayerData() : id(-1), skip(false), flag(0) {}
    LayerData(int _id, const String &_name, const String &_type, LayerParams &_params)
        : id(_id), name(_name), type(_type), params(_params), skip(false), flag(0)
    {
        CV_TRACE_FUNCTION();

        //add logging info
        params.name = name;
        params.type = type;
    }

    int id;
    String name;
    String type;
    LayerParams params;

    std::vector<LayerPin> inputBlobsId;
    std::set<int> inputLayersId;
    std::set<int> requiredOutputs;
    std::vector<LayerPin> consumers;
    std::vector<Ptr<BackendWrapper> > outputBlobsWrappers;
    std::vector<Ptr<BackendWrapper> > inputBlobsWrappers;
    std::vector<Ptr<BackendWrapper> > internalBlobsWrappers;

    Ptr<Layer> layerInstance;
    std::vector<Mat> outputBlobs;
    std::vector<Mat*> inputBlobs;
    std::vector<Mat> internals;
    // Computation nodes of implemented backends (except DEFAULT).
    std::map<int, Ptr<BackendNode> > backendNodes;
    // Flag for skip layer computation for specific backend.
    bool skip;

    int flag;

    Ptr<Layer> getLayerInstance()
    {
        CV_TRACE_FUNCTION();
        CV_TRACE_ARG_VALUE(type, "type", type.c_str());

        if (layerInstance)
            return layerInstance;

        layerInstance = LayerFactory::createLayerInstance(type, params);
        if (!layerInstance)
        {
            CV_Error(Error::StsError, "Can't create layer \"" + name + "\" of type \"" + type + "\"");
        }

        return layerInstance;
    }
};

//fake layer containing network input blobs
struct DataLayer : public Layer
{
    DataLayer() : Layer()
    {
        skip = false;
    }

    virtual bool supportBackend(int backendId) CV_OVERRIDE
    {
        return backendId == DNN_BACKEND_OPENCV ||
               (backendId == DNN_BACKEND_INFERENCE_ENGINE && inputsData.size() == 1);
    }

    void forward(InputArrayOfArrays inputs_arr, OutputArrayOfArrays outputs_arr, OutputArrayOfArrays internals_arr) CV_OVERRIDE
    {
        CV_TRACE_FUNCTION();
        CV_TRACE_ARG_VALUE(name, "name", name.c_str());

        CV_OCL_RUN(IS_DNN_OPENCL_TARGET(preferableTarget),
                   forward_ocl(inputs_arr, outputs_arr, internals_arr))

        if (outputs_arr.depth() == CV_16S)
        {
            forward_fallback(inputs_arr, outputs_arr, internals_arr);
            return;
        }

        std::vector<Mat> outputs, internals;
        outputs_arr.getMatVector(outputs);
        internals_arr.getMatVector(internals);

        // Supported modes:
        // | Input type | Output type |
        // |       fp32 |        fp32 |
        // |      uint8 |        fp32 |
        for (int i = 0; i < inputsData.size(); ++i)
        {
            double scale = scaleFactors[i];
            Scalar& mean = means[i];
            CV_Assert(mean == Scalar() || inputsData[i].size[1] <= 4);
            CV_CheckTypeEQ(outputs[i].type(), CV_32FC1, "");

            bool singleMean = true;
            for (int j = 1; j < std::min(4, inputsData[i].size[1]) && singleMean; ++j)
            {
                singleMean = mean[j] == mean[j - 1];
            }

            if (singleMean)
            {
                inputsData[i].convertTo(outputs[i], CV_32F, scale, -mean[0] * scale);
            }
            else
            {
                for (int n = 0; n < inputsData[i].size[0]; ++n)
                    for (int c = 0; c < inputsData[i].size[1]; ++c)
                    {
                        Mat inp = getPlane(inputsData[i], n, c);
                        Mat out = getPlane(outputs[i], n, c);
                        inp.convertTo(out, CV_32F, scale, -mean[c] * scale);
                    }
            }
        }
    }

#ifdef HAVE_OPENCL
    std::vector<Mat> tmp_expressions;
    bool forward_ocl(InputArrayOfArrays, OutputArrayOfArrays outputs_, OutputArrayOfArrays internals_)
    {
        // Supported modes:
        // | Input type | Output type |
        // |       fp32 |        fp32 |
        // |       fp32 |        fp16 |
        // |      uint8 |        fp32 |
        std::vector<UMat> outputs;
        outputs_.getUMatVector(outputs);

        tmp_expressions.clear();
        for (int i = 0; i < inputsData.size(); ++i)
        {
            Mat inputData = inputsData[i];

            double scale = scaleFactors[i];
            Scalar& mean = means[i];

            CV_Assert(mean == Scalar() || inputsData[i].size[1] <= 4);
            bool singleMean = true;
            for (int j = 1; j < std::min(4, inputsData[i].size[1]) && singleMean; ++j)
            {
                singleMean = mean[j] == mean[j - 1];
            }

            if (outputs_.depth() == CV_16S)
            {
                if (singleMean)
                {
                    tmp_expressions.push_back(Mat(scale * (inputsData[i] - mean[0])));
                    convertFp16(tmp_expressions.back(), outputs[i]);
                }
                else
                {
                    for (int n = 0; n < inputsData[i].size[0]; ++n)
                        for (int c = 0; c < inputsData[i].size[1]; ++c)
                        {
                            Mat inp = getPlane(inputsData[i], n, c);

                            std::vector<cv::Range> plane(4, Range::all());
                            plane[0] = Range(n, n + 1);
                            plane[1] = Range(c, c + 1);
                            UMat out = outputs[i](plane).reshape(1, inp.dims, inp.size);

                            tmp_expressions.push_back(scale * (inp - mean[c]));
                            convertFp16(tmp_expressions.back(), out);
                        }
                }
            }
            else
            {
                CV_Assert(outputs_.depth() == CV_32F);
                if (singleMean)
                {
                    inputsData[i].convertTo(outputs[i], CV_32F, scale, -mean[0] * scale);
                }
                else
                {
                    for (int n = 0; n < inputsData[i].size[0]; ++n)
                        for (int c = 0; c < inputsData[i].size[1]; ++c)
                        {
                            Mat inp = getPlane(inputsData[i], n, c);

                            std::vector<cv::Range> plane(4, Range::all());
                            plane[0] = Range(n, n + 1);
                            plane[1] = Range(c, c + 1);
                            UMat out = outputs[i](plane).reshape(1, inp.dims, inp.size);

                            inp.convertTo(out, CV_32F, scale, -mean[c] * scale);
                        }
                }
            }
        }
        return true;
    }
#endif

    int outputNameToIndex(const String& tgtName) CV_OVERRIDE
    {
        int idx = (int)(std::find(outNames.begin(), outNames.end(), tgtName) - outNames.begin());
        return (idx < (int)outNames.size()) ? idx : -1;
    }

    void setNames(const std::vector<String> &names)
    {
        outNames.assign(names.begin(), names.end());
    }

    bool getMemoryShapes(const std::vector<MatShape> &inputs,
                         const int requiredOutputs,
                         std::vector<MatShape> &outputs,
                         std::vector<MatShape> &internals) const CV_OVERRIDE
    {
        CV_Assert(inputs.size() == requiredOutputs);
        outputs.assign(inputs.begin(), inputs.end());
        return false;
    }

    virtual void finalize(InputArrayOfArrays, OutputArrayOfArrays outputs_arr) CV_OVERRIDE
    {
        std::vector<Mat> outputs;
        outputs_arr.getMatVector(outputs);

        CV_Assert_N(outputs.size() == scaleFactors.size(), outputs.size() == means.size(),
                  inputsData.size() == outputs.size());
        skip = true;
        for (int i = 0; skip && i < inputsData.size(); ++i)
        {
            if (inputsData[i].data != outputs[i].data || scaleFactors[i] != 1.0 || means[i] != Scalar())
                skip = false;
        }
    }

    virtual Ptr<BackendNode> initInfEngine(const std::vector<Ptr<BackendWrapper> >&) CV_OVERRIDE
    {
#ifdef HAVE_INF_ENGINE
        CV_CheckEQ(inputsData.size(), (size_t)1, "");
        CV_CheckEQ(inputsData[0].dims, 4, "");
        const size_t numChannels = inputsData[0].size[1];
        CV_Assert(numChannels <= 4);

        // Scale
        InferenceEngine::TensorDesc td(InferenceEngine::Precision::FP32, {numChannels},
                                       InferenceEngine::Layout::C);
        auto weights = InferenceEngine::make_shared_blob<float>(td);
        weights->allocate();

        float* weight_buf = weights->buffer().as<float*>();
        std::fill(weight_buf, weight_buf + numChannels, scaleFactors[0]);

        // Mean subtraction
        auto biases = InferenceEngine::make_shared_blob<float>(td);
        biases->allocate();
        float* bias_buf = biases->buffer().as<float*>();

        for (int i = 0; i < numChannels; ++i)
        {
            bias_buf[i] = -means[0][i] * scaleFactors[0];
        }

        InferenceEngine::Builder::Layer ieLayer = InferenceEngine::Builder::ScaleShiftLayer(name);
        addConstantData("weights", weights, ieLayer);
        addConstantData("biases", biases, ieLayer);
        return Ptr<BackendNode>(new InfEngineBackendNode(ieLayer));
#endif  // HAVE_INF_ENGINE
        return Ptr<BackendNode>();
    }

    std::vector<String> outNames;
    // Preprocessing parameters for each network's input.
    std::vector<double> scaleFactors;
    std::vector<Scalar> means;
    std::vector<Mat> inputsData;
    bool skip;
};

struct BlobManager
{
public:
    // Increase references counter to layer output.
    void addReference(const LayerPin& lp)
    {
        std::map<LayerPin, int>::iterator it = refCounter.find(lp);
        if (it == refCounter.end())
            refCounter[lp] = 1;
        else
            it->second += 1;
    }

    void addReferences(const std::vector<LayerPin>& pins)
    {
        for (int i = 0; i < pins.size(); i++)
        {
            addReference(pins[i]);
        }
    }

    // Returns number of references to allocated memory that used in specific
    // layer blob.
    int numReferences(const LayerPin& lp)
    {
        std::map<LayerPin, LayerPin>::iterator mapIt = reuseMap.find(lp);
        CV_Assert(mapIt != reuseMap.end());
        LayerPin memHost = mapIt->second;

        std::map<LayerPin, int>::iterator refIt = refCounter.find(memHost);
        CV_Assert(refIt != refCounter.end());
        return refIt->second;
    }

    // Reuse data allocated in <host> inside the <user> blob.
    void reuse(const LayerPin& host, const LayerPin& user)
    {
        CV_Assert(reuseMap.find(user) == reuseMap.end());
        CV_Assert(reuseMap.find(host) != reuseMap.end());
        LayerPin memHost = reuseMap[host];
        reuseMap[user] = memHost;
        if (refCounter.find(memHost) != refCounter.end())
        {
            std::map<LayerPin, int>::iterator userRefIt = refCounter.find(user);
            if (userRefIt != refCounter.end())
            {
                refCounter[memHost] += userRefIt->second;
                refCounter.erase(userRefIt);
            }
            else
                refCounter[memHost] += 1;
        }
    }

    // Decrease references counter to allocated memory inside specific blob.
    void releaseReference(const LayerPin& lp)
    {
        std::map<LayerPin, LayerPin>::iterator mapIt = reuseMap.find(lp);
        CV_Assert(mapIt != reuseMap.end());

        std::map<LayerPin, int>::iterator refIt = refCounter.find(mapIt->second);
        CV_Assert(refIt != refCounter.end());
        CV_Assert(refIt->second > 0);
        refIt->second -= 1;
    }

    void releaseReferences(const std::vector<LayerPin>& pins)
    {
        for (int i = 0; i < pins.size(); i++)
        {
            releaseReference(pins[i]);
        }
    }

    void reuseOrCreate(const MatShape& shape, const LayerPin& lp, Mat& dst, bool use_half)
    {
        if (!DNN_DISABLE_MEMORY_OPTIMIZATIONS)
        {
            Mat bestBlob;
            LayerPin bestBlobPin;

            std::map<LayerPin, Mat>::iterator hostIt;
            std::map<LayerPin, int>::iterator refIt;

            const int targetTotal = total(shape);
            int bestBlobTotal = INT_MAX;

            for (hostIt = memHosts.begin(); hostIt != memHosts.end(); ++hostIt)
            {
                refIt = refCounter.find(hostIt->first);
                // Use only blobs that had references before because if not,
                // it might be used as output.
                if (refIt != refCounter.end() && refIt->second == 0)
                {
                    Mat& unusedBlob = hostIt->second;
                    if (unusedBlob.total() >= targetTotal &&
                        unusedBlob.total() < bestBlobTotal)
                    {
                        bestBlobPin = hostIt->first;
                        bestBlob = unusedBlob;
                        bestBlobTotal = unusedBlob.total();
                    }
                }
            }
            if (!bestBlob.empty())
            {
                reuse(bestBlobPin, lp);
                dst = bestBlob.reshape(1, 1).colRange(0, targetTotal).reshape(1, shape);
                return;
            }
        }

        {
            // if dst already has been allocated with total(shape) elements,
            // it won't be recreated and pointer of dst.data remains the same.
            dst.create(shape, use_half ? CV_16S : CV_32F);
            addHost(lp, dst);
        }
    }

    void allocateBlobsForLayer(LayerData &ld, const LayerShapes& layerShapes,
                               std::vector<LayerPin>& pinsForInternalBlobs,
                               bool use_half = false)
    {
        CV_TRACE_FUNCTION();

        pinsForInternalBlobs.clear();

        std::vector<Mat>& outputBlobs = ld.outputBlobs,
                &internalBlobs = ld.internals;

        const ShapesVec& outShapes = layerShapes.out,
                internalShapes = layerShapes.internal;

        outputBlobs.resize(std::max((size_t)1, outShapes.size())); //layer produce at least one output blob
        internalBlobs.resize(internalShapes.size());

        CV_Assert(ld.requiredOutputs.size() <= outShapes.size());

        // Check that layer could work in-place.
        bool inPlace = false;
        if (layerShapes.supportInPlace)
        {
            if (ld.inputBlobs.size() == 1)
            {
                // Get number of references to the input memory.
                int numRef = numReferences(ld.inputBlobsId[0]);
                // If current layer is one and only customer of this blob.
                inPlace = numRef == 1;
            }
        }

        ShapesVec shapes(outShapes);
        shapes.insert(shapes.end(), internalShapes.begin(), internalShapes.end());
        std::vector<Mat*> blobs;
        for(int i = 0; i < outputBlobs.size(); i++)
        {
            blobs.push_back(&outputBlobs[i]);
        }

        for(int i = 0; i < internalBlobs.size(); i++)
        {
            blobs.push_back(&internalBlobs[i]);
            if (total(internalShapes[i]))
            {
                pinsForInternalBlobs.push_back(LayerPin(ld.id, ld.outputBlobs.size() + i));
            }
        }

        addReferences(pinsForInternalBlobs);

        std::map<int, std::vector<int> > idxSizes;
        for(int i = 0; i < shapes.size(); i++)
        {
            idxSizes[total(shapes[i])].push_back(i);
        }

        std::map<int, std::vector<int> >::reverse_iterator it;
        for(it = idxSizes.rbegin(); it != idxSizes.rend(); it++)
        {
            for(int j = 0; j < it->second.size(); j++)
            {
                int index = it->second[j];
                if (total(shapes[index]))
                {
                    LayerPin blobPin(ld.id, index);
                    if (index < outShapes.size() && inPlace)
                    {
                        CV_Assert(ld.inputBlobs[0]->total() == total(shapes[index]));
                        ld.outputBlobs[index] = ld.inputBlobs[0]->reshape(1, shapes[index]);
                        reuse(ld.inputBlobsId[0], blobPin);
                    }
                    else
                        reuseOrCreate(shapes[index], blobPin, *blobs[index], use_half);
                }
            }
        }
    }

    // Clear internal state. Calls before an every reallocation.
    void reset()
    {
        CV_TRACE_FUNCTION();

        refCounter.clear();
        reuseMap.clear();
        memHosts.clear();
    }

private:
    // Register allocated memory.
    void addHost(const LayerPin& lp, const Mat& mat)
    {
        CV_Assert(memHosts.find(lp) == memHosts.end());
        reuseMap[lp] = lp;
        memHosts[lp] = mat;
    }

    std::map<LayerPin, int> refCounter;
    // Maps pin to origin blob (for whom memory was allocated firstly).
    // For origin blobs key == value.
    std::map<LayerPin, LayerPin> reuseMap;
    std::map<LayerPin, Mat> memHosts;
};

static Ptr<BackendWrapper> wrapMat(int backendId, int targetId, cv::Mat& m)
{
    if (backendId == DNN_BACKEND_OPENCV)
    {
        if (targetId == DNN_TARGET_CPU)
            return Ptr<BackendWrapper>();
        else if (IS_DNN_OPENCL_TARGET(targetId))
            return OpenCLBackendWrapper::create(m);
        else
            CV_Error(Error::StsNotImplemented, "Unknown target identifier");
    }
    else if (backendId == DNN_BACKEND_HALIDE)
    {
        CV_Assert(haveHalide());
#ifdef HAVE_HALIDE
        return Ptr<BackendWrapper>(new HalideBackendWrapper(targetId, m));
#endif  // HAVE_HALIDE
    }
    else if (backendId == DNN_BACKEND_INFERENCE_ENGINE)
    {
        CV_Assert(haveInfEngine());
#ifdef HAVE_INF_ENGINE
        return Ptr<BackendWrapper>(new InfEngineBackendWrapper(targetId, m));
#endif  // HAVE_INF_ENGINE
    }
    else if (backendId == DNN_BACKEND_VKCOM)
    {
        CV_Assert(haveVulkan());
#ifdef HAVE_VULKAN
        return Ptr<BackendWrapper>(new VkComBackendWrapper(m));
#endif  // HAVE_VULKAN
    }
    else if (backendId == DNN_BACKEND_CUDA)
    {
        CV_Assert(haveCUDA());

#ifdef HAVE_CUDA
        switch (targetId)
        {
        case DNN_TARGET_CUDA:
            return CUDABackendWrapperFP32::create(m);
        case DNN_TARGET_CUDA_FP16:
            return CUDABackendWrapperFP16::create(m);
        default:
            CV_Assert(IS_DNN_CUDA_TARGET(targetId));
        }
#endif
    }
    else
        CV_Error(Error::StsNotImplemented, "Unknown backend identifier");
    return Ptr<BackendWrapper>();
}

struct Net::Impl
{
    typedef std::map<int, LayerShapes> LayersShapesMap;
    typedef std::map<int, LayerData> MapIdToLayerData;

    Impl()
    {
        //allocate fake net input layer
        netInputLayer = Ptr<DataLayer>(new DataLayer());
        LayerData &inpl = layers.insert( make_pair(0, LayerData()) ).first->second;
        inpl.id = 0;
        netInputLayer->name = inpl.name = "_input";
        inpl.type = "__NetInputLayer__";
        inpl.layerInstance = netInputLayer;
        layerNameToId.insert(std::make_pair(inpl.name, inpl.id));

        lastLayerId = 0;
        netWasAllocated = false;
        fusion = true;
        isAsync = false;
        preferableBackend = DNN_BACKEND_DEFAULT;
        preferableTarget = DNN_TARGET_CPU;
        skipInfEngineInit = false;

#ifdef HAVE_CUDA
        /* we do not use the member initializer list to decouple the evaluation order from the declaration order */
        stream = cuda4dnn::csl::Stream(true);
        cublasHandle = cuda4dnn::csl::cublas::Handle(stream);
        cudnnHandle = cuda4dnn::csl::cudnn::Handle(stream);
#endif
    }

    Ptr<DataLayer> netInputLayer;
    std::vector<LayerPin> blobsToKeep;
    MapIdToLayerData layers;
    std::map<String, int> layerNameToId;
    BlobManager blobManager;
    int preferableBackend;
    int preferableTarget;
    String halideConfigFile;
    bool skipInfEngineInit;
    // Map host data to backend specific wrapper.
    std::map<void*, Ptr<BackendWrapper> > backendWrappers;

    int lastLayerId;

    bool netWasAllocated;
    bool fusion;
    bool isAsync;
    std::vector<int64> layersTimings;
    Mat output_blob;

#ifdef HAVE_CUDA
    cuda4dnn::csl::Stream stream;
    cuda4dnn::csl::cublas::Handle cublasHandle;
    cuda4dnn::csl::cudnn::Handle cudnnHandle;
    cuda4dnn::csl::Workspace workspace;
#endif

    Ptr<BackendWrapper> wrap(Mat& host)
    {
        if (preferableBackend == DNN_BACKEND_OPENCV && preferableTarget == DNN_TARGET_CPU)
            return Ptr<BackendWrapper>();

        MatShape shape(host.dims);
        for (int i = 0; i < host.dims; ++i)
            shape[i] = host.size[i];

        void* data = host.data;
        if (backendWrappers.find(data) != backendWrappers.end())
        {
            Ptr<BackendWrapper> baseBuffer = backendWrappers[data];
            if (preferableBackend == DNN_BACKEND_OPENCV)
            {
                CV_Assert(IS_DNN_OPENCL_TARGET(preferableTarget));
                return OpenCLBackendWrapper::create(baseBuffer, host);
            }
            else if (preferableBackend == DNN_BACKEND_HALIDE)
            {
                CV_Assert(haveHalide());
  #ifdef HAVE_HALIDE
                return Ptr<BackendWrapper>(new HalideBackendWrapper(baseBuffer, shape));
  #endif  // HAVE_HALIDE
            }
            else if (preferableBackend == DNN_BACKEND_INFERENCE_ENGINE)
            {
                return wrapMat(preferableBackend, preferableTarget, host);
            }
            else if (preferableBackend == DNN_BACKEND_VKCOM)
            {
  #ifdef HAVE_VULKAN
                return Ptr<BackendWrapper>(new VkComBackendWrapper(baseBuffer, host));
  #endif
            }
            else if (preferableBackend == DNN_BACKEND_CUDA)
            {
                CV_Assert(haveCUDA());
#ifdef HAVE_CUDA
                switch (preferableTarget)
                {
                case DNN_TARGET_CUDA:
                    return CUDABackendWrapperFP32::create(baseBuffer, shape);
                case DNN_TARGET_CUDA_FP16:
                    return CUDABackendWrapperFP16::create(baseBuffer, shape);
                default:
                    CV_Assert(IS_DNN_CUDA_TARGET(preferableTarget));
                }
#endif
            }
            else
                CV_Error(Error::StsNotImplemented, "Unknown backend identifier");
        }

        Ptr<BackendWrapper> wrapper = wrapMat(preferableBackend, preferableTarget, host);
        backendWrappers[data] = wrapper;
        return wrapper;
    }

#ifdef HAVE_HALIDE
    void compileHalide()
    {
        CV_TRACE_FUNCTION();

        CV_Assert(preferableBackend == DNN_BACKEND_HALIDE);

        HalideScheduler scheduler(halideConfigFile);
        std::vector< std::reference_wrapper<LayerData> > compileList; compileList.reserve(64);
        for (MapIdToLayerData::iterator it = layers.begin(); it != layers.end(); ++it)
        {
            LayerData &ld = it->second;
            Ptr<Layer> layer = ld.layerInstance;
            if (layer->supportBackend(DNN_BACKEND_HALIDE) && !ld.skip)
            {
                CV_Assert(!ld.backendNodes[DNN_BACKEND_HALIDE].empty());
                bool scheduled = scheduler.process(ld.backendNodes[DNN_BACKEND_HALIDE]);
                if (!scheduled)
                {
                    // Use automatic scheduling provided by layer.
                    layer->applyHalideScheduler(ld.backendNodes[DNN_BACKEND_HALIDE],
                                                ld.inputBlobs, ld.outputBlobs,
                                                preferableTarget);
                }
                compileList.emplace_back(ld);
            }
        }
        std::atomic<int> progress(0);
        auto fn = ([&] () -> void
        {
            for (;;)
            {
                int id = progress.fetch_add(1);
                if ((size_t)id >= compileList.size())
                    return;
                const LayerData& ld = compileList[id].get();
                Ptr<BackendNode> node = ld.backendNodes.find(DNN_BACKEND_HALIDE)->second;
                dnn::compileHalide(ld.outputBlobs, node, preferableTarget);
            }
        });
        size_t num_threads = std::min(compileList.size(), (size_t)std::thread::hardware_concurrency());
        num_threads = std::max((size_t)1u, std::min((size_t)8u, num_threads));
        std::vector<std::thread> threads(num_threads - 1);
        for (auto& t: threads) t = std::thread(fn);
        fn(); // process own tasks
        for (auto& t: threads) t.join();
    }
#endif

    void clear()
    {
        CV_TRACE_FUNCTION();

        MapIdToLayerData::iterator it;
        for (it = layers.begin(); it != layers.end(); it++)
        {
            if (it->second.id != 0) {
                it->second.inputBlobs.clear();
                it->second.outputBlobs.clear();
                it->second.internals.clear();
            }
            it->second.skip = false;
            //it->second.consumers.clear();
            Ptr<Layer> currLayer = it->second.layerInstance;

            if( currLayer.empty() )
                continue;

            currLayer->unsetAttached();
        }

        layersTimings.clear();
    }

    void setUpNet(const std::vector<LayerPin>& blobsToKeep_ = std::vector<LayerPin>())
    {
        CV_TRACE_FUNCTION();

        if (preferableBackend == DNN_BACKEND_DEFAULT)
            preferableBackend = (Backend)PARAM_DNN_BACKEND_DEFAULT;

        CV_Assert(preferableBackend != DNN_BACKEND_OPENCV ||
                  preferableTarget == DNN_TARGET_CPU ||
                  preferableTarget == DNN_TARGET_OPENCL ||
                  preferableTarget == DNN_TARGET_OPENCL_FP16);
        CV_Assert(preferableBackend != DNN_BACKEND_HALIDE ||
                  preferableTarget == DNN_TARGET_CPU ||
                  preferableTarget == DNN_TARGET_OPENCL);
        CV_Assert(preferableBackend != DNN_BACKEND_INFERENCE_ENGINE ||
                  preferableTarget == DNN_TARGET_CPU ||
                  preferableTarget == DNN_TARGET_OPENCL ||
                  preferableTarget == DNN_TARGET_OPENCL_FP16 ||
                  preferableTarget == DNN_TARGET_MYRIAD ||
                  preferableTarget == DNN_TARGET_FPGA);
        CV_Assert(preferableBackend != DNN_BACKEND_VKCOM ||
                  preferableTarget == DNN_TARGET_VULKAN);
        CV_Assert(preferableBackend != DNN_BACKEND_CUDA ||
                  IS_DNN_CUDA_TARGET(preferableTarget));

        if (!netWasAllocated || this->blobsToKeep != blobsToKeep_)
        {
            if (preferableBackend == DNN_BACKEND_OPENCV && IS_DNN_OPENCL_TARGET(preferableTarget))
#ifndef HAVE_OPENCL
            {
                CV_LOG_WARNING(NULL, "DNN: OpenCL target is not available in this OpenCV build, switching to CPU.");
                preferableTarget = DNN_TARGET_CPU;
            }
#else
            {
                if (!DNN_OPENCL_ALLOW_ALL_DEVICES)
                {
                    // Current implementation is only valid for GPU (#11494)
                    if (ocl::Device::getDefault().type() != ocl::Device::TYPE_GPU)
                    {
                        CV_LOG_WARNING(NULL, "DNN: OpenCL target is not supported with current OpenCL device (tested with GPUs only), switching to CPU.");
                        preferableTarget = DNN_TARGET_CPU;
                    }
                    else if (preferableTarget == DNN_TARGET_OPENCL_FP16 && !ocl::Device::getDefault().isIntel())
                    {
                        CV_LOG_WARNING(NULL,
                            "DNN: OpenCL target with fp16 precision is not supported "
                            "with current OpenCL device (tested with Intel GPUs only), "
                            "switching to OpenCL with fp32 precision.");
                        preferableTarget = DNN_TARGET_OPENCL;
                    }
                }
            }
#endif
            if (preferableBackend == DNN_BACKEND_VKCOM && !haveVulkan())
            {
                preferableBackend = DNN_BACKEND_OPENCV;
                preferableTarget = DNN_TARGET_CPU;
            }

            if (preferableBackend == DNN_BACKEND_CUDA && !haveCUDA())
            {
#ifdef HAVE_CUDA
                CV_LOG_WARNING(NULL, "unable to use CUDA backend; switching to CPU");
#else
                CV_LOG_WARNING(NULL, "DNN module was not built with CUDA backend; switching to CPU");
#endif
                preferableBackend = DNN_BACKEND_OPENCV;
                preferableTarget = DNN_TARGET_CPU;
            }

            clear();

            allocateLayers(blobsToKeep_);

            MapIdToLayerData::iterator it = layers.find(0);
            CV_Assert(it != layers.end());
            it->second.skip = netInputLayer->skip;

            initBackend();

            if (!netWasAllocated)
            {
#ifdef HAVE_HALIDE
                if (preferableBackend == DNN_BACKEND_HALIDE)
                    compileHalide();
#else
                CV_Assert(preferableBackend != DNN_BACKEND_HALIDE);
#endif
            }

            netWasAllocated = true;
            this->blobsToKeep = blobsToKeep_;
        }
    }

    int getLayerId(const String &layerName)
    {
        std::map<String, int>::iterator it = layerNameToId.find(layerName);
        return (it != layerNameToId.end()) ? it->second : -1;
    }

    int getLayerId(int id)
    {
        MapIdToLayerData::iterator it = layers.find(id);
        return (it != layers.end()) ? id : -1;
    }

    int getLayerId(DictValue &layerDesc)
    {
        if (layerDesc.isInt())
            return getLayerId(layerDesc.get<int>());
        else if (layerDesc.isString())
            return getLayerId(layerDesc.get<String>());

        CV_Assert(layerDesc.isInt() || layerDesc.isString());
        return -1;
    }

    String getLayerName(int id)
    {
        MapIdToLayerData::iterator it = layers.find(id);
        return (it != layers.end()) ? it->second.name : "(unknown layer)";
    }

    LayerData& getLayerData(int id)
    {
        MapIdToLayerData::iterator it = layers.find(id);

        if (it == layers.end())
            CV_Error(Error::StsObjectNotFound, format("Layer with requested id=%d not found", id));

        return it->second;
    }

    LayerData& getLayerData(const String &layerName)
    {
        int id = getLayerId(layerName);

        if (id < 0)
            CV_Error(Error::StsError, "Requested layer \"" + layerName + "\" not found");

        return getLayerData(id);
    }

    LayerData& getLayerData(const DictValue &layerDesc)
    {
        CV_Assert(layerDesc.isInt() || layerDesc.isString());
        if (layerDesc.isInt())
            return getLayerData(layerDesc.get<int>());
        else /*if (layerDesc.isString())*/
            return getLayerData(layerDesc.get<String>());
    }

    static void addLayerInput(LayerData &ld, int inNum, LayerPin from)
    {
        if ((int)ld.inputBlobsId.size() <= inNum)
        {
            ld.inputBlobsId.resize(inNum + 1);
        }
        else
        {
            LayerPin storedFrom = ld.inputBlobsId[inNum];
            if (storedFrom.valid() && !storedFrom.equal(from))
                CV_Error(Error::StsError, format("Input #%d of layer \"%s\" already was connected",
                                                 inNum, ld.name.c_str()));
        }

        ld.inputBlobsId[inNum] = from;
    }

    int resolvePinOutputName(LayerData &ld, const String &outName)
    {
        if (outName.empty())
            return 0;
        return ld.getLayerInstance()->outputNameToIndex(outName);
    }

    LayerPin getPinByAlias(const String &layerName)
    {
        LayerPin pin;
        pin.lid = (layerName.empty()) ? 0 : getLayerId(layerName);

        if (pin.lid >= 0)
            pin.oid = resolvePinOutputName(getLayerData(pin.lid), layerName);

        return pin;
    }

    std::vector<LayerPin> getLayerOutPins(const String &layerName)
    {
        int lid = (layerName.empty()) ? 0 : getLayerId(layerName);

        std::vector<LayerPin> pins;

        for (int i = 0; i < layers[lid].outputBlobs.size(); i++)
        {
            pins.push_back(LayerPin(lid, i));
        }

        return pins;
    }

    void connect(int outLayerId, int outNum, int inLayerId, int inNum)
    {
        CV_Assert(outLayerId < inLayerId);
        LayerData &ldOut = getLayerData(outLayerId);
        LayerData &ldInp = getLayerData(inLayerId);

        addLayerInput(ldInp, inNum, LayerPin(outLayerId, outNum));
        ldOut.requiredOutputs.insert(outNum);
        ldOut.consumers.push_back(LayerPin(inLayerId, outNum));
    }

    void initBackend()
    {
        CV_TRACE_FUNCTION();
        if (preferableBackend == DNN_BACKEND_OPENCV)
            CV_Assert(preferableTarget == DNN_TARGET_CPU || IS_DNN_OPENCL_TARGET(preferableTarget));
        else if (preferableBackend == DNN_BACKEND_HALIDE)
            initHalideBackend();
        else if (preferableBackend == DNN_BACKEND_INFERENCE_ENGINE)
            initInfEngineBackend();
        else if (preferableBackend == DNN_BACKEND_VKCOM)
            initVkComBackend();
        else if (preferableBackend == DNN_BACKEND_CUDA)
            initCUDABackend();
        else
            CV_Error(Error::StsNotImplemented, "Unknown backend identifier");
    }

    void initHalideBackend()
    {
        CV_TRACE_FUNCTION();
        CV_Assert_N(preferableBackend == DNN_BACKEND_HALIDE, haveHalide());

        // Iterator to current layer.
        MapIdToLayerData::iterator it = layers.begin();
        // Iterator to base layer for fusion. In example, in case of conv+bn+relu
        // it'll be a conv layer.
        MapIdToLayerData::iterator baseIt = layers.begin();
        for (; it != layers.end(); it++)
        {
            LayerData &ldTop = it->second;
            Ptr<Layer> layerTop = ldTop.layerInstance;
            if (!layerTop->supportBackend(preferableBackend))
            {
                // Move base iterator to layer that don't support preferable
                // backend to prevent fusion over layer of different backend.
                baseIt = it;
                continue;
            }
            // Try to do layers fusion.
            LayerData &ldBot = baseIt->second;
            Ptr<Layer> layerBot = ldBot.layerInstance;
            // 1. Check that bottom and top from the same backends.
            if (it != layers.begin() && layerBot->supportBackend(preferableBackend))
            {
                // 2. Check that current layer works in-place.
                bool inPlace = ldTop.inputBlobs.size() == 1 &&
                               ldBot.outputBlobs.size() == 1 &&
                               ldTop.inputBlobs[0]->data ==
                               ldBot.outputBlobs[0].data;
                if (inPlace)
                {
                    // 3. Try to attach node.
                    CV_Assert(!ldBot.backendNodes[preferableBackend].empty());
                    Ptr<BackendNode> fusedNode =
                        layerTop->tryAttach(ldBot.backendNodes[preferableBackend]);
                    if (!fusedNode.empty())
                    {
                        ldTop.skip = true;
                        ldBot.backendNodes[preferableBackend] = fusedNode;
                        ldBot.outputBlobsWrappers = ldTop.outputBlobsWrappers;
                        continue;
                    }
                }
            }
            // No layers fusion.
            ldTop.skip = false;
            ldTop.backendNodes[DNN_BACKEND_HALIDE] =
                layerTop->initHalide(ldTop.inputBlobsWrappers);
            baseIt = it;
        }
    }

#ifdef HAVE_INF_ENGINE
    // Before launching Inference Engine graph we need to specify output blobs.
    // This function requests output blobs based on inputs references of
    // layers from default backend or layers from different graphs.
    void addInfEngineNetOutputs(LayerData &ld)
    {
        Ptr<InfEngineBackendNet> layerNet;
        if (ld.backendNodes.find(preferableBackend) != ld.backendNodes.end())
        {
            Ptr<BackendNode> node = ld.backendNodes[preferableBackend];
            if (!node.empty())
            {
                Ptr<InfEngineBackendNode> ieNode = node.dynamicCast<InfEngineBackendNode>();
                CV_Assert(!ieNode.empty()); CV_Assert(!ieNode->net.empty());
                layerNet = ieNode->net;
            }
        }
        // For an every input reference we check that it belongs to one of
        // the Inference Engine backend graphs. Request an output blob if it is.
        // Do nothing if layer's input is from the same graph.
        for (int i = 0; i < ld.inputBlobsId.size(); ++i)
        {
            LayerData &inpLd = layers[ld.inputBlobsId[i].lid];
            Ptr<BackendNode> inpNode = inpLd.backendNodes[preferableBackend];
            if (!inpNode.empty())
            {
                Ptr<InfEngineBackendNode> ieInpNode = inpNode.dynamicCast<InfEngineBackendNode>();
                CV_Assert(!ieInpNode.empty()); CV_Assert(!ieInpNode->net.empty());
                if (layerNet != ieInpNode->net)
                {
                    // layerNet is empty or nodes are from different graphs.
                    ieInpNode->net->addOutput(ieInpNode->layer.getName());
                }
            }
        }
    }
#endif  // HAVE_INF_ENGINE

    void initVkComBackend()
    {
        CV_TRACE_FUNCTION();
        CV_Assert(preferableBackend == DNN_BACKEND_VKCOM);
#ifdef HAVE_VULKAN
        if (!haveVulkan())
            return;

        MapIdToLayerData::iterator it = layers.begin();
        for (; it != layers.end(); it++)
        {
            LayerData &ld = it->second;
            Ptr<Layer> layer = ld.layerInstance;
            if (!layer->supportBackend(preferableBackend))
            {
                continue;
            }

            ld.skip = false;

            try
            {
                ld.backendNodes[DNN_BACKEND_VKCOM] =
                    layer->initVkCom(ld.inputBlobsWrappers);
            }
            catch (const cv::Exception& e)
            {
                CV_LOG_ERROR(NULL, "initVkCom failed, fallback to CPU implementation. " << e.what());
                ld.backendNodes[DNN_BACKEND_VKCOM] = Ptr<BackendNode>();
            }
        }
#endif
    }

    void initInfEngineBackend()
    {
        CV_TRACE_FUNCTION();
        CV_Assert_N(preferableBackend == DNN_BACKEND_INFERENCE_ENGINE, haveInfEngine());
#ifdef HAVE_INF_ENGINE
        MapIdToLayerData::iterator it;
        Ptr<InfEngineBackendNet> net;

        for (it = layers.begin(); it != layers.end(); ++it)
        {
            LayerData &ld = it->second;
            if (ld.id == 0)
            {
                CV_Assert((netInputLayer->outNames.empty() && ld.outputBlobsWrappers.size() == 1) ||
                          (netInputLayer->outNames.size() == ld.outputBlobsWrappers.size()));
                for (int i = 0; i < ld.outputBlobsWrappers.size(); ++i)
                {
                    InferenceEngine::DataPtr dataPtr = infEngineDataNode(ld.outputBlobsWrappers[i]);
#if defined(INF_ENGINE_RELEASE) && INF_ENGINE_VER_MAJOR_LE(2019010000)
                    dataPtr->name = netInputLayer->outNames.empty() ? ld.name : netInputLayer->outNames[i];
#else
                    dataPtr->setName(netInputLayer->outNames.empty() ? ld.name : netInputLayer->outNames[i]);
#endif
                }
            }
            else
            {
                for (int i = 0; i < ld.outputBlobsWrappers.size(); ++i)
                {
                    InferenceEngine::DataPtr dataPtr = infEngineDataNode(ld.outputBlobsWrappers[i]);
#if defined(INF_ENGINE_RELEASE) && INF_ENGINE_VER_MAJOR_LE(2019010000)
                    dataPtr->name = ld.name;
#else
                    dataPtr->setName(ld.name);
#endif
                }
            }
        }

        if (skipInfEngineInit)
        {
            Ptr<BackendNode> node = layers[lastLayerId].backendNodes[preferableBackend];
            CV_Assert(!node.empty());

            Ptr<InfEngineBackendNode> ieNode = node.dynamicCast<InfEngineBackendNode>();
            CV_Assert(!ieNode.empty());

            for (it = layers.begin(); it != layers.end(); ++it)
            {
                LayerData &ld = it->second;
                if (ld.id == 0)
                {
                    for (int i = 0; i < ld.inputBlobsWrappers.size(); ++i)
                    {
                        InferenceEngine::DataPtr dataPtr = infEngineDataNode(ld.inputBlobsWrappers[i]);
#if defined(INF_ENGINE_RELEASE) && INF_ENGINE_VER_MAJOR_LE(2019010000)
                        dataPtr->name = netInputLayer->outNames[i];
#else
                        dataPtr->setName(netInputLayer->outNames[i]);
#endif
                    }
                }
                else
                {
                    for (int i = 0; i < ld.outputBlobsWrappers.size(); ++i)
                    {
                        InferenceEngine::DataPtr dataPtr = infEngineDataNode(ld.outputBlobsWrappers[i]);
#if defined(INF_ENGINE_RELEASE) && INF_ENGINE_VER_MAJOR_LE(2019010000)
                        dataPtr->name = ld.name;
#else
                        dataPtr->setName(ld.name);
#endif
                    }
                }
                ieNode->net->addBlobs(ld.inputBlobsWrappers);
                ieNode->net->addBlobs(ld.outputBlobsWrappers);
                ld.skip = true;
            }
            layers[lastLayerId].skip = false;
            ieNode->net->init(preferableTarget);
            return;
        }

        // Build Inference Engine networks from sets of layers that support this
        // backend. Split a whole model on several Inference Engine networks if
        // some of layers are not implemented.

        // Set of all input and output blobs wrappers for current network.
        std::map<LayerPin, Ptr<BackendWrapper> > netBlobsWrappers;
        for (it = layers.begin(); it != layers.end(); ++it)
        {
            LayerData &ld = it->second;
            if (ld.id == 0 && ld.skip)
                continue;
            bool fused = ld.skip;

            Ptr<Layer> layer = ld.layerInstance;
            if (!fused && !layer->supportBackend(preferableBackend))
            {
                bool customizable = ld.id != 0 && ld.outputBlobs.size() == 1 &&
                                    INF_ENGINE_VER_MAJOR_GE(INF_ENGINE_RELEASE_2019R2);
                // TODO: there is a bug in Myriad plugin with custom layers shape infer.
                if (preferableTarget == DNN_TARGET_MYRIAD)
                {
                    for (int i = 0; customizable && i < ld.inputBlobs.size(); ++i)
                    {
                        customizable = ld.inputBlobs[i]->size[0] == 1;
                    }
                }

                // TODO: fix these workarounds
                if (preferableTarget == DNN_TARGET_MYRIAD ||
                    preferableTarget == DNN_TARGET_OPENCL ||
                    preferableTarget == DNN_TARGET_OPENCL_FP16)
                    customizable &= ld.type != "Concat";

                if (preferableTarget == DNN_TARGET_OPENCL ||
                    preferableTarget == DNN_TARGET_OPENCL_FP16)
                    customizable &= ld.type != "Power";

                if (preferableTarget == DNN_TARGET_OPENCL)
                    customizable &= ld.type != "Eltwise";

                if (!customizable)
                {
                    addInfEngineNetOutputs(ld);
                    net = Ptr<InfEngineBackendNet>();
                    netBlobsWrappers.clear();  // Is not used for R5 release but we don't wrap it to #ifdef.
                    layer->preferableTarget = DNN_TARGET_CPU;
                    continue;
                }
            }
            ld.skip = true;  // Initially skip all Inference Engine supported layers.

            // Create a new network if one of inputs from different Inference Engine graph.
            for (int i = 0; i < ld.inputBlobsId.size(); ++i)
            {
                LayerData &inpLd = layers[ld.inputBlobsId[i].lid];
                Ptr<BackendNode> inpNode = inpLd.backendNodes[preferableBackend];
                if (!inpNode.empty())
                {
                    Ptr<InfEngineBackendNode> ieInpNode = inpNode.dynamicCast<InfEngineBackendNode>();
                    CV_Assert(!ieInpNode.empty()); CV_Assert(!ieInpNode->net.empty());
                    if (ieInpNode->net != net)
                    {
                        net = Ptr<InfEngineBackendNet>();
                        netBlobsWrappers.clear();  // Is not used for R5 release but we don't wrap it to #ifdef.
                        break;
                    }
                }
            }

            Ptr<BackendNode> node;
            if (!net.empty())
            {
                if (fused)
                {
                    bool inPlace = ld.inputBlobsId.size() == 1 && ld.outputBlobs.size() == 1 &&
                                   ld.inputBlobs[0]->data == ld.outputBlobs[0].data;
                    CV_Assert(inPlace);
                    node = layers[ld.inputBlobsId[0].lid].backendNodes[preferableBackend];
                    ld.inputBlobsWrappers = layers[ld.inputBlobsId[0].lid].inputBlobsWrappers;
                }
            }
            else
                net = Ptr<InfEngineBackendNet>(new InfEngineBackendNet());

            if (!fused)
            {
                if (layer->supportBackend(preferableBackend))
                    node = layer->initInfEngine(ld.inputBlobsWrappers);
                else
                {
                    node = Ptr<BackendNode>(new InfEngineBackendNode(
                        ld.layerInstance, ld.inputBlobs, ld.outputBlobs, ld.internals));
                }
            }
            else if (node.empty())
                continue;

            CV_Assert(!node.empty());
            ld.backendNodes[preferableBackend] = node;

            Ptr<InfEngineBackendNode> ieNode = node.dynamicCast<InfEngineBackendNode>();
            CV_Assert(!ieNode.empty());
            ieNode->net = net;

            // Convert weights in FP16 for specific targets.
            if ((preferableTarget == DNN_TARGET_OPENCL_FP16 ||
                 preferableTarget == DNN_TARGET_MYRIAD ||
                 preferableTarget == DNN_TARGET_FPGA) && !fused)
            {
#if INF_ENGINE_VER_MAJOR_GE(INF_ENGINE_RELEASE_2019R1)
                for (const std::string& name : {"weights", "biases"})
                {
                    auto it = ieNode->layer.getParameters().find(name);
                    if (it != ieNode->layer.getParameters().end())
                    {
                        InferenceEngine::Blob::Ptr bp = it->second.as<InferenceEngine::Blob::Ptr>();
                        it->second = convertFp16(std::const_pointer_cast<InferenceEngine::Blob>(bp));
                    }
                }
#else
                auto& blobs = ieNode->layer.getConstantData();
                if (blobs.empty())
                {
                    // In case of non weightable layer we have to specify
                    // it's precision adding dummy blob.
                    auto blob = InferenceEngine::make_shared_blob<int16_t>(
                                    InferenceEngine::Precision::FP16,
                                    InferenceEngine::Layout::C, {1});
                    blob->allocate();
                    blobs[""] = blob;
                }
                else
                {
                    for (auto& it : blobs)
                        it.second = convertFp16(std::const_pointer_cast<InferenceEngine::Blob>(it.second));
                }
#endif
            }

            if (!fused)
                net->addLayer(ieNode->layer);

            net->connect(ld.inputBlobsWrappers, ld.outputBlobsWrappers, ieNode->layer.getName());
            net->addBlobs(ld.inputBlobsWrappers);
            net->addBlobs(ld.outputBlobsWrappers);
            addInfEngineNetOutputs(ld);
        }

        // Initialize all networks.
        for (MapIdToLayerData::reverse_iterator it = layers.rbegin(); it != layers.rend(); ++it)
        {
            LayerData &ld = it->second;
            if (ld.backendNodes.find(preferableBackend) == ld.backendNodes.end())
                continue;

            Ptr<BackendNode> node = ld.backendNodes[preferableBackend];
            if (node.empty())
                continue;

            Ptr<InfEngineBackendNode> ieNode = node.dynamicCast<InfEngineBackendNode>();
            if (ieNode.empty())
                continue;

            CV_Assert(!ieNode->net.empty());

            if (!ieNode->net->isInitialized())
            {
                ieNode->net->init(preferableTarget);
                ld.skip = false;
            }
        }
#endif  // HAVE_INF_ENGINE
    }

    void initCUDABackend() {
        CV_Assert(haveCUDA());

#ifdef HAVE_CUDA
        for (auto& layer : layers)
        {
            auto& ld = layer.second;
            auto& layerInstance = ld.layerInstance;

            if (!layerInstance->supportBackend(DNN_BACKEND_CUDA))
            {
                std::ostringstream os;
                os << "CUDA backend will fallback to the CPU implementation for the layer \"" << ld.name
                   << "\" of type " << ld.type << '\n';
                CV_LOG_INFO(NULL, os.str().c_str());
                continue;
            }

            cuda4dnn::csl::CSLContext context;
            context.stream = stream;
            context.cublas_handle = cublasHandle;
            context.cudnn_handle = cudnnHandle;

            auto node = layerInstance->initCUDA(&context, ld.inputBlobsWrappers, ld.outputBlobsWrappers);
            ld.backendNodes[DNN_BACKEND_CUDA] = node;

            auto cudaNode = node.dynamicCast<CUDABackendNode>();
            workspace.require(cudaNode->get_workspace_memory_in_bytes());
        }
#endif
    }

    void allocateLayer(int lid, const LayersShapesMap& layersShapes)
    {
        CV_TRACE_FUNCTION();

        LayerData &ld = layers[lid];

        //already allocated
        if (ld.flag)
            return;

        size_t ninputs = ld.inputBlobsId.size();
#if 0
        printf("layer %s:", ld.name.c_str());
        for (size_t i = 0; i < ninputs; i++)
        {
            int inp_lid = ld.inputBlobsId[i].lid;
            LayerData &inp_ld = layers[inp_lid];
            int inp_outputs = (int)inp_ld.outputBlobs.size();
            std::cout << " " << inp_ld.name << "(" << inp_outputs;

            for( int j = 0; j < inp_outputs; j++ )
            {
                std::cout << (j == 0 ? ": " : ", ") << inp_ld.outputBlobs[j].size;
            }
            std::cout << ")";
        }
        printf("\n");
#endif

        //determine parent layers
        for (size_t i = 0; i < ninputs; i++)
            ld.inputLayersId.insert(ld.inputBlobsId[i].lid);

        //allocate parents
        for (set<int>::iterator i = ld.inputLayersId.begin(); i != ld.inputLayersId.end(); i++)
            allocateLayer(*i, layersShapes);

        //bind inputs
        if (ld.id == 0)  // DataLayer
        {
            ninputs = netInputLayer->inputsData.size();
            ld.inputBlobsWrappers.resize(ninputs);
            for (size_t i = 0; i < ninputs; i++)
            {
                ld.inputBlobsWrappers[i] = wrap(netInputLayer->inputsData[i]);
#ifdef HAVE_CUDA
                if (IS_DNN_CUDA_TARGET(preferableTarget))
                {
                    auto wrapper = ld.inputBlobsWrappers[i].dynamicCast<CUDABackendWrapper>();
                    wrapper->setStream(stream);
                }
#endif
            }
        }
        else
        {
            ld.inputBlobs.resize(ninputs);
            ld.inputBlobsWrappers.resize(ninputs);
            for (size_t i = 0; i < ninputs; i++)
            {
                LayerPin from = ld.inputBlobsId[i];
                CV_Assert(from.valid());
                CV_DbgAssert(layers.count(from.lid) && (int)layers[from.lid].outputBlobs.size() > from.oid);
                ld.inputBlobs[i] = &layers[from.lid].outputBlobs[from.oid];
                ld.inputBlobsWrappers[i] = layers[from.lid].outputBlobsWrappers[from.oid];
            }
        }

        LayersShapesMap::const_iterator layerShapesIt = layersShapes.find(lid);

        CV_Assert(layerShapesIt != layersShapes.end());

        std::vector<LayerPin> pinsForInternalBlobs;
        blobManager.allocateBlobsForLayer(ld, layerShapesIt->second, pinsForInternalBlobs,
                                          preferableBackend == DNN_BACKEND_OPENCV &&
                                          preferableTarget == DNN_TARGET_OPENCL_FP16);
        ld.outputBlobsWrappers.resize(ld.outputBlobs.size());
        for (int i = 0; i < ld.outputBlobs.size(); ++i)
        {
            ld.outputBlobsWrappers[i] = wrap(ld.outputBlobs[i]);
#ifdef HAVE_CUDA
            if (IS_DNN_CUDA_TARGET(preferableTarget))
            {
                auto wrapper = ld.outputBlobsWrappers[i].dynamicCast<CUDABackendWrapper>();
                wrapper->setStream(stream);
            }
#endif
        }

        /* CUDA backend has its own system for internal blobs; we don't need these */
        ld.internalBlobsWrappers.resize((preferableBackend == DNN_BACKEND_CUDA) ? 0 : ld.internals.size());
        for (int i = 0; i < ld.internalBlobsWrappers.size(); ++i)
        {
            ld.internalBlobsWrappers[i] = wrap(ld.internals[i]);
        }

        Ptr<Layer> layerPtr = ld.getLayerInstance();
        {
            std::vector<Mat> inps(ld.inputBlobs.size());
            for (int i = 0; i < ld.inputBlobs.size(); ++i)
            {
                inps[i] = *ld.inputBlobs[i];
            }
            layerPtr->finalize(inps, ld.outputBlobs);
            layerPtr->preferableTarget = preferableTarget;
#if 0
            std::cout << "\toutputs:";
            size_t noutputs = ld.outputBlobs.size();
            for (size_t j = 0; j < noutputs; j++)
            {
                std::cout << (j == 0 ? " " : ", ") << ld.outputBlobs[j].size;
            }
            std::cout << "\n";
#endif
        }

        // After allocation of layer, we decrease counters to it's input blobs.
        blobManager.releaseReferences(ld.inputBlobsId);
        blobManager.releaseReferences(pinsForInternalBlobs);

        ld.flag = 1;
    }

#if 0
#define printf_(args) printf args
#else
#define printf_(args)
#endif

    void fuseLayers(const std::vector<LayerPin>& blobsToKeep_)
    {
        if( !fusion || (preferableBackend != DNN_BACKEND_OPENCV &&
                        preferableBackend != DNN_BACKEND_CUDA &&
                        preferableBackend != DNN_BACKEND_INFERENCE_ENGINE))
            return;

        CV_TRACE_FUNCTION();

        // scan through all the layers. If there is convolution layer followed by the activation layer,
        // we try to embed this activation into the convolution and disable separate execution of the activation
        std::set<LayerPin> pinsToKeep(blobsToKeep_.begin(),
                                      blobsToKeep_.end());
        MapIdToLayerData::iterator it;
        for (it = layers.begin(); it != layers.end(); it++)
        {
            int lid = it->first;
            LayerData& ld = layers[lid];
            if( ld.skip )
            {
                printf_(("skipped %s: %s\n", ld.layerInstance->name.c_str(), ld.layerInstance->type.c_str()));
                continue;
            }
            printf_(("analyzing %s: %s\n", ld.layerInstance->name.c_str(), ld.layerInstance->type.c_str()));

            // the optimization #1. try to fuse batch norm, scaling and/or activation layers
            // with the current layer if they follow it. Normally, the are fused with the convolution layer,
            // but some of them (like activation) may be fused with fully-connected, elemwise (+) and
            // some other layers.
            Ptr<Layer>& currLayer = ld.layerInstance;
            if( ld.consumers.size() == 1 && pinsToKeep.count(LayerPin(lid, 0)) == 0 )
            {
                LayerData* nextData = &layers[ld.consumers[0].lid];
                LayerPin lpNext(ld.consumers[0].lid, 0);
                while (nextData)
                {
                    Ptr<Layer> nextLayer = nextData->layerInstance;
                    if (currLayer->tryFuse(nextLayer))
                    {
                        printf_(("\tfused with %s\n", nextLayer->name.c_str()));
                        nextData->skip = true;
                        ld.outputBlobs = layers[lpNext.lid].outputBlobs;
                        ld.outputBlobsWrappers = layers[lpNext.lid].outputBlobsWrappers;
                        if (nextData->consumers.size() == 1)
                        {
                            int nextLayerId = nextData->consumers[0].lid;
                            nextData = &layers[nextLayerId];
                            lpNext = LayerPin(nextLayerId, 0);
                        }
                        else
                        {
                            nextData = 0;
                            break;
                        }
                    }
                    else
                        break;
                }

                if (preferableBackend != DNN_BACKEND_OPENCV)
                    continue;  // Go to the next layer.

                // TODO: OpenCL target support more fusion styles.
                if ( preferableBackend == DNN_BACKEND_OPENCV && IS_DNN_OPENCL_TARGET(preferableTarget) &&
                     (!cv::ocl::useOpenCL() || (ld.layerInstance->type != "Convolution" &&
                     ld.layerInstance->type != "MVN" && ld.layerInstance->type != "Pooling" &&
                     ld.layerInstance->type != "Concat")) )
                    continue;

                while (nextData)
                {
                    // For now, OpenCL target support fusion with activation of ReLU/ChannelsPReLU/Power/Tanh
                    if (IS_DNN_OPENCL_TARGET(preferableTarget) &&
                        nextData->type != "ReLU" &&
                        nextData->type != "ChannelsPReLU" &&
                        nextData->type != "ReLU6" &&
                        nextData->type != "TanH" &&
                        nextData->type != "Power")
                        break;

                    Ptr<ActivationLayer> nextActivLayer = nextData->layerInstance.dynamicCast<ActivationLayer>();
                    if (nextActivLayer.empty())
                        break;

                    if (currLayer->setActivation(nextActivLayer))
                    {
                        printf_(("\tfused with %s\n", nextActivLayer->name.c_str()));
                        nextData->skip = true;
                        ld.outputBlobs = layers[lpNext.lid].outputBlobs;
                        ld.outputBlobsWrappers = layers[lpNext.lid].outputBlobsWrappers;
                        if (nextData->consumers.size() == 1)
                        {
                            int nextLayerId = nextData->consumers[0].lid;
                            nextData = &layers[nextLayerId];
                            lpNext = LayerPin(nextLayerId, 0);
                        }
                        else
                        {
                            nextData = 0;
                            break;
                        }
                    }
                    else
                        break;
                }

                // fuse convolution layer followed by eltwise + relu
                if ( IS_DNN_OPENCL_TARGET(preferableTarget) && ld.layerInstance->type == "Convolution" )
                {
                    Ptr<EltwiseLayer> nextEltwiseLayer;
                    if( nextData )
                        nextEltwiseLayer = nextData->layerInstance.dynamicCast<EltwiseLayer>();

                    if( !nextEltwiseLayer.empty() && pinsToKeep.count(lpNext) == 0 &&
                        nextData && nextData->inputBlobsId.size() == 2 )
                    {
                        LayerData *eltwiseData = nextData;

                        // Eltwise layer has two inputs. We need to determine which
                        // is a base convolution layer and which could be used as it's bias.
                        LayerData* biasLayerData = 0;
                        for (int i = 0; i < 2; ++i)
                        {
                            LayerData *downLayerData = &layers[eltwiseData->inputBlobsId[i].lid];
                            CV_Assert(downLayerData);
                            while (downLayerData->skip)
                            {
                                if (downLayerData->inputBlobsId.size() == 1)
                                    downLayerData = &layers[downLayerData->inputBlobsId[0].lid];
                                else
                                {
                                    downLayerData = 0;
                                    break;
                                }
                            }
                            if (downLayerData && ld.id == downLayerData->id)
                            {
                                biasLayerData = &layers[eltwiseData->inputBlobsId[1 - i].lid];
                                break;
                            }
                        }
                        CV_Assert(biasLayerData);
                        {
                            if( eltwiseData->consumers.size() == 1 )
                            {
                                // fuse eltwise + activation layer
                                if (biasLayerData->id < ld.id)
                                {
                                    nextData = &layers[eltwiseData->consumers[0].lid];
                                    lpNext = LayerPin(eltwiseData->consumers[0].lid, 0);
                                    Ptr<ActivationLayer> nextActivLayer;
                                    if( nextData )
                                        nextActivLayer = nextData->layerInstance.dynamicCast<ActivationLayer>();

                                    if( !nextActivLayer.empty() && pinsToKeep.count(lpNext) == 0 &&
                                            (!nextData->type.compare("ReLU") ||
                                             !nextData->type.compare("ChannelsPReLU") ||
                                             !nextData->type.compare("Power")) &&
                                            currLayer->setActivation(nextActivLayer) )
                                    {
                                        CV_Assert_N(biasLayerData->outputBlobsWrappers.size() == 1, ld.inputBlobsWrappers.size() == 1);
                                        ld.inputBlobsWrappers.push_back(biasLayerData->outputBlobsWrappers[0]);
                                        printf_(("\tfused with %s\n", nextEltwiseLayer->name.c_str()));
                                        printf_(("\tfused with %s\n", nextActivLayer->name.c_str()));
                                        eltwiseData->skip = true;
                                        nextData->skip = true;
                                        // This optimization for cases like
                                        // some_layer   conv
                                        //   |             |
                                        //   +-- eltwise --+
                                        //          |
                                        //        activ
                                        // This way all the element-wise computations
                                        // (i.e. some_layer+conv or some_layer*conv)
                                        // would be done at [conv] layer. So we need to
                                        // replace [conv]'s output blob to [eltwise]'s one
                                        // considering that [activ] is an in-place layer.
                                        // Also we need to move all the consumers' references.
                                        // To prevent memory collisions (i.e. when input of
                                        // [conv] and output of [eltwise] is the same blob)
                                        // we allocate a new blob.
                                        CV_Assert_N(ld.outputBlobs.size() == 1, ld.outputBlobsWrappers.size() == 1);
                                        ld.outputBlobs[0] = ld.outputBlobs[0].clone();
                                        ld.outputBlobsWrappers[0] = wrap(ld.outputBlobs[0]);

                                        eltwiseData->outputBlobs = ld.outputBlobs;
                                        nextData->outputBlobs = ld.outputBlobs;
                                        eltwiseData->outputBlobsWrappers = ld.outputBlobsWrappers;
                                        nextData->outputBlobsWrappers = ld.outputBlobsWrappers;

                                        // Move references of [activ] layer consumers to the newly allocated blob.
                                        for (int i = 0; i < nextData->consumers.size(); ++i)
                                        {
                                            LayerData& consumer = layers[nextData->consumers[i].lid];
                                            for (int j = 0; j < consumer.inputBlobsId.size(); ++j)
                                            {
                                                if (consumer.inputBlobsId[j].lid == lpNext.lid)
                                                {
                                                    consumer.inputBlobs[j] = &ld.outputBlobs[0];
                                                    consumer.inputBlobsWrappers[j] = ld.outputBlobsWrappers[0];
                                                    break;
                                                }
                                            }
                                        }
                                    }
                                }
                            }
                        }
                    }
                }
            }

            if (preferableBackend != DNN_BACKEND_OPENCV)
                continue;  // Go to the next layer.

            // the optimization #2. if there is concat layer that concatenates channels
            // from the inputs together (i.e. axis == 1) then we make the inputs of
            // the concat layer to write to the concatenation output buffer
            // (and so we eliminate the concatenation layer, because the channels
            // are concatenated implicitly).
            Ptr<ConcatLayer> concatLayer = ld.layerInstance.dynamicCast<ConcatLayer>();
            if( !concatLayer.empty() && concatLayer->axis == 1 && !concatLayer->padding &&
                ld.outputBlobs.size() == 1 )
            {
                Mat& output = ld.outputBlobs[0];
                UMat umat_output;
                if (!ld.outputBlobsWrappers.empty() &&
                    (preferableBackend == DNN_BACKEND_OPENCV && IS_DNN_OPENCL_TARGET(preferableTarget)))
                {
                    size_t i, ninputs = ld.inputBlobsId.size();
                    bool conv_layer = true;
                    for( i = 0; i < ninputs; i++ )
                    {
                        LayerPin pin = ld.inputBlobsId[i];
                        LayerData* inp_i_data = &layers[pin.lid];
                        while(inp_i_data->skip &&
                              inp_i_data->inputBlobsId.size() == 1 &&
                              inp_i_data->consumers.size() == 1)
                        {
                            pin = inp_i_data->inputBlobsId[0];
                            inp_i_data = &layers[pin.lid];
                        }
                        conv_layer = conv_layer && (inp_i_data->getLayerInstance()->type == "Convolution");
                    }
                    if (!conv_layer)
                        continue;
                    std::vector<UMat> umat_outputBlobs;
                    umat_outputBlobs = OpenCLBackendWrapper::getUMatVector(ld.outputBlobsWrappers);
                    umat_output = umat_outputBlobs[0];
                }

                // TODO: in general, this optimization can always be done, but
                // many layers currently check that the input/output blobs are
                // continuous arrays. Unfortunately, this is not true when
                // the concatenation optimization is applied with batch_size > 1.
                // so, for now, we only apply this optimization in the most popular
                // case batch_size == 1.
                if( output.dims == 4 && output.size[0] == 1 )
                {
                    size_t i, ninputs = ld.inputBlobsId.size();
                    std::vector<LayerPin> realinputs(ninputs);
                    for( i = 0; i < ninputs; i++ )
                    {
                        LayerPin pin = ld.inputBlobsId[i];
                        LayerData* inp_i_data = &layers[pin.lid];
                        while(inp_i_data->skip &&
                              inp_i_data->inputBlobsId.size() == 1 &&
                              inp_i_data->consumers.size() == 1)
                        {
                            pin = inp_i_data->inputBlobsId[0];
                            inp_i_data = &layers[pin.lid];
                        }
                        printf_(("\treal input for %s is %s\n",
                               layers[ld.inputBlobsId[i].lid].getLayerInstance()->name.c_str(),
                               inp_i_data->getLayerInstance()->name.c_str()));

                        if(inp_i_data->skip || inp_i_data->consumers.size() != 1)
                            break;
                        realinputs[i] = pin;
                    }

                    if( i >= ninputs )
                    {
                        // Allocate new memory to prevent collisions during memory
                        // reusing (see https://github.com/opencv/opencv/pull/10456).
                        output = output.clone();
                        if (preferableBackend == DNN_BACKEND_OPENCV &&
                            IS_DNN_OPENCL_TARGET(preferableTarget))
                        {
                            std::vector<UMat> umats(1);
                            umat_output = umat_output.clone();
                            umats[0] = umat_output;
                            OpenCLBackendWrapper::update(ld.outputBlobsWrappers, umats);
                        }
                        Range chrange[] = { Range::all(), Range::all(), Range::all(), Range::all() };
                        int ofs = 0;
                        for( i = 0; i < ninputs; i++ )
                        {
                            LayerPin pin = realinputs[i];
                            LayerData* inp_i_data = &layers[pin.lid];
                            int channels_i = ld.inputBlobs[i]->size[1];
                            chrange[1] = Range(ofs, ofs + channels_i);
                            printf_(("\toutput %s(%d) to channels (%d, %d)\n", inp_i_data->layerInstance->name.c_str(),
                                   pin.oid, ofs, ofs + channels_i));
                            ofs += channels_i;
                            Mat output_slice = output(chrange);
                            Mat& curr_output = inp_i_data->outputBlobs[pin.oid];
                            CV_Assert(output_slice.isContinuous() && output_slice.size == curr_output.size);
                            Mat* oldPtr = &curr_output;
                            curr_output = output_slice;
                            if (preferableBackend == DNN_BACKEND_OPENCV && IS_DNN_OPENCL_TARGET(preferableTarget))
                            {
                                std::vector<UMat> umats(inp_i_data->outputBlobsWrappers.size());
                                umats[pin.oid] = umat_output(chrange);
                                OpenCLBackendWrapper::update(inp_i_data->outputBlobsWrappers, umats);
                            }
                            // Layers that refer old input Mat will refer to the
                            // new data but the same Mat object.
                            CV_Assert_N(curr_output.data == output_slice.data, oldPtr == &curr_output);
                        }
                        ld.skip = true;
                        printf_(("\toptimized out Concat layer %s\n", concatLayer->name.c_str()));
                    }
                }
            }
        }
    }

    void allocateLayers(const std::vector<LayerPin>& blobsToKeep_)
    {
        CV_TRACE_FUNCTION();

        MapIdToLayerData::iterator it;
        for (it = layers.begin(); it != layers.end(); it++)
            it->second.flag = 0;

        CV_Assert(!layers[0].outputBlobs.empty());
        ShapesVec inputShapes;
        for(int i = 0; i < layers[0].outputBlobs.size(); i++)
        {
            Mat& inp = layers[0].outputBlobs[i];
            CV_Assert(inp.total());
            if (preferableBackend == DNN_BACKEND_OPENCV &&
                preferableTarget == DNN_TARGET_OPENCL_FP16)
            {
                layers[0].outputBlobs[i].create(inp.dims, inp.size, CV_16S);
            }
            inputShapes.push_back(shape(inp));
        }
        LayersShapesMap layersShapes;
        getLayersShapes(inputShapes, layersShapes);

        blobManager.reset();
        backendWrappers.clear();

        for(auto& layer : layers)
        {
            auto& ld = layer.second;
            ld.inputBlobsWrappers.clear();
            ld.outputBlobsWrappers.clear();
            ld.internalBlobsWrappers.clear();
        }

        // Fake references to input blobs.
        for (int i = 0; i < layers[0].outputBlobs.size(); ++i)
            blobManager.addReference(LayerPin(0, i));
        for (it = layers.begin(); it != layers.end(); ++it)
        {
            const LayerData& ld = it->second;
            blobManager.addReferences(ld.inputBlobsId);
        }

        for (int i = 0; i < blobsToKeep_.size(); i++)
        {
            blobManager.addReference(blobsToKeep_[i]);
        }

        for (it = layers.begin(); it != layers.end(); it++)
        {
            int lid = it->first;
            allocateLayer(lid, layersShapes);
        }

        layersTimings.resize(lastLayerId + 1, 0);
        fuseLayers(blobsToKeep_);
    }

    void forwardLayer(LayerData &ld)
    {
        CV_TRACE_FUNCTION();

        Ptr<Layer> layer = ld.layerInstance;

        TickMeter tm;
        tm.start();

        if( !ld.skip )
        {
            std::map<int, Ptr<BackendNode> >::iterator it = ld.backendNodes.find(preferableBackend);
            if (preferableBackend == DNN_BACKEND_OPENCV || it == ld.backendNodes.end() || it->second.empty())
            {
                if (isAsync)
                    CV_Error(Error::StsNotImplemented, "Default implementation fallbacks in asynchronous mode");

                if (!layer->supportBackend(DNN_BACKEND_OPENCV))
                    CV_Error(Error::StsNotImplemented, format("Layer \"%s\" of type \"%s\" unsupported on OpenCV backend",
                                                       ld.name.c_str(), ld.type.c_str()));

                if (preferableBackend == DNN_BACKEND_OPENCV && IS_DNN_OPENCL_TARGET(preferableTarget))
                {
                    std::vector<UMat> umat_inputBlobs = OpenCLBackendWrapper::getUMatVector(ld.inputBlobsWrappers);
                    std::vector<UMat> umat_outputBlobs = OpenCLBackendWrapper::getUMatVector(ld.outputBlobsWrappers);
                    std::vector<UMat> umat_internalBlobs = OpenCLBackendWrapper::getUMatVector(ld.internalBlobsWrappers);
                    layer->forward(umat_inputBlobs,
                                   umat_outputBlobs,
                                   umat_internalBlobs);
                    if (DNN_CHECK_NAN_INF)
                    {
                        bool fail = false;
                        for (size_t i = 0; i < umat_outputBlobs.size(); ++i)
                        {
                            UMat& u = umat_outputBlobs[i];
                            Mat m;
                            if (u.depth() == CV_16S) // FP16
                                convertFp16(u, m);
                            else
                                m = u.getMat(ACCESS_READ);
                            if (!checkRange(m))
                            {
                                std::cerr << "WARNING: NaN detected in layer output: id=" << ld.id << " name=" << layer->name << std::endl;
                                std::cerr << "output id=" << i << " output shape=" << shape(m) << std::endl;
                                fail = true;
                            }
                            else if (!checkRange(m, true, NULL, -1e6, 1e6))
                            {
                                std::cerr << "WARNING: Inf detected in layer output: id=" << ld.id << " name=" << layer->name << std::endl;
                                std::cerr << "output id=" << i << " output shape=" << shape(m) << std::endl;
                                fail = true;
                            }
                        }
                        if (fail)
                        {
                            for (size_t i = 0; i < umat_inputBlobs.size(); ++i)
                            {
                                UMat& u = umat_inputBlobs[i];
                                Mat m;
                                if (u.depth() == CV_16S) // FP16
                                    convertFp16(u, m);
                                else
                                    m = u.getMat(ACCESS_READ);
                                std::cout << "INPUT " << i << " " << cv::typeToString(u.type()) << " " << shape(m) << std::endl;
                                if (DNN_CHECK_NAN_INF_DUMP) std::cout << m.reshape(1, 1) << std::endl;
                            }
                            for (size_t i = 0; i < umat_outputBlobs.size(); ++i)
                            {
                                UMat& u = umat_outputBlobs[i];
                                Mat m;
                                if (u.depth() == CV_16S) // FP16
                                    convertFp16(u, m);
                                else
                                    m = u.getMat(ACCESS_READ);
                                std::cout << "OUTPUT " << i << " " << cv::typeToString(u.type()) << " " << shape(m) << std::endl;
                                if (DNN_CHECK_NAN_INF_DUMP) std::cout << m.reshape(1, 1) << std::endl;
                            }
                            for (size_t i = 0; i < umat_internalBlobs.size(); ++i)
                            {
                                UMat& u = umat_internalBlobs[i];
                                Mat m;
                                if (u.depth() == CV_16S) // FP16
                                    convertFp16(u, m);
                                else
                                    m = u.getMat(ACCESS_READ);
                                std::cout << "INTERNAL " << i << " " << shape(m) << std::endl;
                                if (DNN_CHECK_NAN_INF_DUMP) std::cout << cv::typeToString(u.type()) << " " << m.reshape(1, 1) << std::endl;
                            }
                            if (DNN_CHECK_NAN_INF_RAISE_ERROR)
                                CV_Assert(!fail);
                        }
                    }
                    OpenCLBackendWrapper::update(ld.outputBlobsWrappers, umat_outputBlobs);
                }
                else
                {
                    for (int i = 0, n = ld.inputBlobsWrappers.size(); i < n; ++i)
                    {
                        if (!ld.inputBlobsWrappers[i].empty())
                            ld.inputBlobsWrappers[i]->copyToHost();
                    }

                    std::vector<Mat> inps(ld.inputBlobs.size());
                    for (int i = 0; i < ld.inputBlobs.size(); ++i)
                    {
                        inps[i] = *ld.inputBlobs[i];
                    }
                    layer->forward(inps, ld.outputBlobs, ld.internals);

                    if (DNN_CHECK_NAN_INF)
                    {
                        bool fail = false;
                        for (size_t i = 0; i < ld.outputBlobs.size(); ++i)
                        {
                            const Mat& m = ld.outputBlobs[i];
                            if (!checkRange(m))
                            {
                                std::cerr << "WARNING: NaN detected in layer output: id=" << ld.id << " name=" << layer->name << std::endl;
                                std::cerr << "output id=" << i << " output shape=" << shape(m) << std::endl;
                                fail = true;
                            }
                            else if (!checkRange(m, true, NULL, -1e6, 1e6))
                            {
                                std::cerr << "WARNING: Inf detected in layer output: id=" << ld.id << " name=" << layer->name << std::endl;
                                std::cerr << "output id=" << i << " output shape=" << shape(m) << std::endl;
                                fail = true;
                            }
                        }
                        if (fail)
                        {
                            for (size_t i = 0; i < ld.inputBlobs.size(); ++i)
                            {
                                const Mat* pM = ld.inputBlobs[i];
                                if (!pM)
                                {
                                    std::cout << "INPUT " << i << " is NULL" << std::endl;
                                    continue;
                                }
                                const Mat& m = *pM;
                                std::cout << "INPUT " << i << " " << cv::typeToString(m.type()) << " " << shape(m) << std::endl;
                                if (DNN_CHECK_NAN_INF_DUMP) std::cout << m.reshape(1, 1) << std::endl;
                            }
                            for (size_t i = 0; i < ld.outputBlobs.size(); ++i)
                            {
                                const Mat& m = ld.outputBlobs[i];
                                std::cout << "OUTPUT " << i << " " << cv::typeToString(m.type()) << " " << shape(m) << std::endl;
                                if (DNN_CHECK_NAN_INF_DUMP) std::cout << m.reshape(1, 1) << std::endl;
                            }
                            for (size_t i = 0; i < ld.internals.size(); ++i)
                            {
                                const Mat& m = ld.internals[i];
                                std::cout << "INTERNAL " << i << " " << cv::typeToString(m.type()) << " " << shape(m) << std::endl;
                                if (DNN_CHECK_NAN_INF_DUMP) std::cout << m.reshape(1, 1) << std::endl;
                            }
                            if (DNN_CHECK_NAN_INF_RAISE_ERROR)
                                CV_Assert(!fail);
                        }
                    }

                    for (int i = 0, n = ld.outputBlobsWrappers.size(); i < n; ++i)
                    {
                        if (!ld.outputBlobsWrappers[i].empty())
                            ld.outputBlobsWrappers[i]->setHostDirty();
                    }
                }
            }
            else
            {
                Ptr<BackendNode> node = it->second;
                CV_Assert(!node.empty());
                if (preferableBackend == DNN_BACKEND_CUDA)
                {
                    CV_Assert(haveCUDA());

#ifdef HAVE_CUDA
                    Ptr<CUDABackendNode> cudaNode = node.dynamicCast<CUDABackendNode>();
                    CV_Assert(!cudaNode.empty());

<<<<<<< HEAD
                    auto info = "forwarding [" + ld.type + "] " + ld.name;
                    cuda4dnn::csl::nvtx::Range marker(info.c_str());
=======
>>>>>>> a97c6c56
                    cudaNode->forward(ld.inputBlobsWrappers, ld.outputBlobsWrappers, workspace);
#endif
                }
                else if (preferableBackend == DNN_BACKEND_HALIDE)
                {
                    forwardHalide(ld.outputBlobsWrappers, node);
                }
                else if (preferableBackend == DNN_BACKEND_INFERENCE_ENGINE)
                {
                    forwardInfEngine(ld.outputBlobsWrappers, node, isAsync);
                }
                else if (preferableBackend == DNN_BACKEND_VKCOM)
                {
                    try
                    {
                        forwardVkCom(ld.outputBlobsWrappers, node);
                    }
                    catch (const cv::Exception& e)
                    {
                        CV_LOG_ERROR(NULL, "forwardVkCom failed, fallback to CPU implementation. " << e.what());
                        it->second = Ptr<BackendNode>();
                        forwardLayer(ld);
                    }
                }
                else
                {
                    CV_Error(Error::StsNotImplemented, "Unknown backend identifier");
                }
            }
        }
        else
            tm.reset();

        tm.stop();
        layersTimings[ld.id] = tm.getTimeTicks();

        ld.flag = 1;
    }

    void forwardToLayer(LayerData &ld, bool clearFlags = true)
    {
        CV_TRACE_FUNCTION();

        if (clearFlags)
        {
            MapIdToLayerData::iterator it;
            for (it = layers.begin(); it != layers.end(); it++)
                it->second.flag = 0;
        }

        //already was forwarded
        if (ld.flag)
            return;

        //forward parents
        MapIdToLayerData::iterator it;
        for (it = layers.begin(); it != layers.end() && (it->second.id < ld.id); ++it)
        {
            LayerData &ld = it->second;
            if (ld.flag)
                continue;
            forwardLayer(ld);
        }

        //forward itself
        forwardLayer(ld);

#ifdef HAVE_CUDA
        if (preferableBackend == DNN_BACKEND_CUDA)
            stream.synchronize();
#endif
    }

    void getLayerShapesRecursively(int id, LayersShapesMap& inOutShapes)
    {
        std::vector<LayerPin>& inputLayerIds = layers[id].inputBlobsId;

        if (id == 0 && inOutShapes[id].in[0].empty())
        {
            if (!layers[0].outputBlobs.empty())
            {
                ShapesVec shapes;
                for (int i = 0; i < layers[0].outputBlobs.size(); i++)
                {
                    Mat& inp = layers[0].outputBlobs[i];
                    CV_Assert(inp.total());
                    shapes.push_back(shape(inp));
                }
                inOutShapes[0].in = shapes;
            }
            else
            {
                inOutShapes[0].out.clear();
                return;
            }
        }

        if (inOutShapes[id].in.empty())
        {
            for(int i = 0; i < inputLayerIds.size(); i++)
            {
                int layerId = inputLayerIds[i].lid;
                LayersShapesMap::iterator it =
                        inOutShapes.find(layerId);
                if(it == inOutShapes.end() ||
                        it->second.out.empty())
                {
                    getLayerShapesRecursively(layerId, inOutShapes);
                }
                const MatShape& shape = inOutShapes[layerId].out[inputLayerIds[i].oid];
                inOutShapes[id].in.push_back(shape);
            }
        }
        const ShapesVec& is = inOutShapes[id].in;
        ShapesVec& os = inOutShapes[id].out;
        ShapesVec& ints = inOutShapes[id].internal;
        int requiredOutputs = layers[id].requiredOutputs.size();
        inOutShapes[id].supportInPlace =
                layers[id].getLayerInstance()->getMemoryShapes(is, requiredOutputs, os, ints);

        for (int i = 0; i < ints.size(); i++)
            CV_Assert(total(ints[i]) > 0);

        for (int i = 0; i < os.size(); i++)
            CV_Assert(total(os[i]) > 0);
    }

    void getLayersShapes(const ShapesVec& netInputShapes,
                         LayersShapesMap& inOutShapes)
    {
        inOutShapes.clear();

        inOutShapes[0].in = netInputShapes; //insert shape for first input layer
        for (MapIdToLayerData::iterator it = layers.begin();
             it != layers.end(); it++)
        {
            getLayerShapesRecursively(it->first, inOutShapes);
        }
    }

    void getLayerShapes(const ShapesVec& netInputShapes,
                        const int layerId,
                        LayerShapes& shapes)
    {
        LayersShapesMap inOutShapes;
        inOutShapes[0].in = netInputShapes; //insert shape for first input layer
        getLayerShapesRecursively(layerId, inOutShapes);
        shapes = inOutShapes[layerId];
    }

    LayerPin getLatestLayerPin(const std::vector<LayerPin>& pins)
    {
        return *std::max_element(pins.begin(), pins.end());
    }

    Mat getBlob(const LayerPin& pin)
    {
        CV_TRACE_FUNCTION();

        if (!pin.valid())
            CV_Error(Error::StsObjectNotFound, "Requested blob not found");

        LayerData &ld = layers[pin.lid];
        if ((size_t)pin.oid >= ld.outputBlobs.size())
        {
            CV_Error(Error::StsOutOfRange, format("Layer \"%s\" produce only %zu outputs, "
                                           "the #%d was requested", ld.name.c_str(),
                                           ld.outputBlobs.size(), pin.oid));
        }
        if (preferableTarget != DNN_TARGET_CPU)
        {
            CV_Assert(!ld.outputBlobsWrappers.empty() && !ld.outputBlobsWrappers[pin.oid].empty());
            // Transfer data to CPU if it's require.
            ld.outputBlobsWrappers[pin.oid]->copyToHost();
        }

        if (ld.outputBlobs[pin.oid].depth() == CV_16S)
        {
            convertFp16(ld.outputBlobs[pin.oid], output_blob);
            return output_blob;
        }
        else
            return ld.outputBlobs[pin.oid];
    }

    Mat getBlob(String outputName)
    {
        return getBlob(getPinByAlias(outputName));
    }

#ifdef CV_CXX11
    AsyncArray getBlobAsync(const LayerPin& pin)
    {
        CV_TRACE_FUNCTION();
#ifdef HAVE_INF_ENGINE
        if (!pin.valid())
            CV_Error(Error::StsObjectNotFound, "Requested blob not found");

        LayerData &ld = layers[pin.lid];
        if ((size_t)pin.oid >= ld.outputBlobs.size())
        {
            CV_Error(Error::StsOutOfRange, format("Layer \"%s\" produce only %d outputs, "
                                           "the #%d was requested", ld.name.c_str(),
                                           (int)ld.outputBlobs.size(), (int)pin.oid));
        }
        if (preferableTarget != DNN_TARGET_CPU)
        {
            CV_Assert(!ld.outputBlobsWrappers.empty() && !ld.outputBlobsWrappers[pin.oid].empty());
            // Transfer data to CPU if it's require.
            ld.outputBlobsWrappers[pin.oid]->copyToHost();
        }
        CV_Assert(preferableBackend == DNN_BACKEND_INFERENCE_ENGINE);

        Ptr<InfEngineBackendWrapper> wrapper = ld.outputBlobsWrappers[pin.oid].dynamicCast<InfEngineBackendWrapper>();
        return std::move(wrapper->futureMat);
#else
        CV_Error(Error::StsNotImplemented, "DNN_BACKEND_INFERENCE_ENGINE backend is required");
#endif
    }

    AsyncArray getBlobAsync(String outputName)
    {
        return getBlobAsync(getPinByAlias(outputName));
    }
#endif  // CV_CXX11
};

Net::Net() : impl(new Net::Impl)
{
}

Net Net::readFromModelOptimizer(const String& xml, const String& bin)
{
#ifndef HAVE_INF_ENGINE
    CV_Error(Error::StsError, "Build OpenCV with Inference Engine to enable loading models from Model Optimizer.");
#else
    InferenceEngine::CNNNetReader reader;
    reader.ReadNetwork(xml);
    reader.ReadWeights(bin);

    InferenceEngine::CNNNetwork ieNet = reader.getNetwork();

    std::vector<String> inputsNames;
    std::vector<MatShape> inp_shapes;
    for (auto& it : ieNet.getInputsInfo())
    {
        inputsNames.push_back(it.first);
        std::vector<size_t> dims = it.second->getTensorDesc().getDims();
        inp_shapes.push_back(std::vector<int>(dims.begin(), dims.end()));
    }

    Net cvNet;
    cvNet.setInputsNames(inputsNames);

    // set empty input to determine input shapes
    for (int inp_id = 0; inp_id < inputsNames.size(); ++inp_id)
    {
        cvNet.setInput(Mat(inp_shapes[inp_id], CV_32F), inputsNames[inp_id]);
    }

    Ptr<InfEngineBackendNode> backendNode(new InfEngineBackendNode(InferenceEngine::Builder::Layer("")));
    backendNode->net = Ptr<InfEngineBackendNet>(new InfEngineBackendNet(ieNet));
    for (auto& it : ieNet.getOutputsInfo())
    {
        Ptr<Layer> cvLayer(new InfEngineBackendLayer(ieNet));
        InferenceEngine::CNNLayerPtr ieLayer = ieNet.getLayerByName(it.first.c_str());
        CV_Assert(ieLayer);

        LayerParams lp;
        int lid = cvNet.addLayer(it.first, "", lp);

        LayerData& ld = cvNet.impl->layers[lid];
        cvLayer->name = it.first;
        cvLayer->type = ieLayer->type;
        ld.layerInstance = cvLayer;
        ld.backendNodes[DNN_BACKEND_INFERENCE_ENGINE] = backendNode;

        for (int i = 0; i < inputsNames.size(); ++i)
            cvNet.connect(0, i, lid, i);
    }
    cvNet.setPreferableBackend(DNN_BACKEND_INFERENCE_ENGINE);

    cvNet.impl->skipInfEngineInit = true;
    return cvNet;
#endif  // HAVE_INF_ENGINE
}

Net::~Net()
{
}

int Net::addLayer(const String &name, const String &type, LayerParams &params)
{
    CV_TRACE_FUNCTION();

    if (impl->getLayerId(name) >= 0)
    {
        CV_Error(Error::StsBadArg, "Layer \"" + name + "\" already into net");
        return -1;
    }

    int id = ++impl->lastLayerId;
    impl->layerNameToId.insert(std::make_pair(name, id));
    impl->layers.insert(std::make_pair(id, LayerData(id, name, type, params)));

    return id;
}

int Net::addLayerToPrev(const String &name, const String &type, LayerParams &params)
{
    CV_TRACE_FUNCTION();

    int prvLid = impl->lastLayerId;
    int newLid = this->addLayer(name, type, params);
    this->connect(prvLid, 0, newLid, 0);
    return newLid;
}

void Net::connect(int outLayerId, int outNum, int inpLayerId, int inpNum)
{
    CV_TRACE_FUNCTION();

    impl->connect(outLayerId, outNum, inpLayerId, inpNum);
}

void Net::connect(String _outPin, String _inPin)
{
    CV_TRACE_FUNCTION();

    LayerPin outPin = impl->getPinByAlias(_outPin);
    LayerPin inpPin = impl->getPinByAlias(_inPin);

    CV_Assert(outPin.valid() && inpPin.valid());

    impl->connect(outPin.lid, outPin.oid, inpPin.lid, inpPin.oid);
}

Mat Net::forward(const String& outputName)
{
    CV_TRACE_FUNCTION();

    String layerName = outputName;

    if (layerName.empty())
        layerName = getLayerNames().back();

    std::vector<LayerPin> pins(1, impl->getPinByAlias(layerName));
    impl->setUpNet(pins);
    impl->forwardToLayer(impl->getLayerData(layerName));

    return impl->getBlob(layerName);
}

AsyncArray Net::forwardAsync(const String& outputName)
{
    CV_TRACE_FUNCTION();
#ifdef CV_CXX11
    String layerName = outputName;

    if (layerName.empty())
        layerName = getLayerNames().back();

    std::vector<LayerPin> pins(1, impl->getPinByAlias(layerName));
    impl->setUpNet(pins);

    if (impl->preferableBackend != DNN_BACKEND_INFERENCE_ENGINE)
        CV_Error(Error::StsNotImplemented, "Asynchronous forward for backend which is different from DNN_BACKEND_INFERENCE_ENGINE");

    impl->isAsync = true;
    impl->forwardToLayer(impl->getLayerData(layerName));
    impl->isAsync = false;

    return impl->getBlobAsync(layerName);
#else
    CV_Error(Error::StsNotImplemented, "Asynchronous forward without C++11");
#endif  // CV_CXX11
}

void Net::forward(OutputArrayOfArrays outputBlobs, const String& outputName)
{
    CV_TRACE_FUNCTION();

    String layerName = outputName;

    if (layerName.empty())
        layerName = getLayerNames().back();

    std::vector<LayerPin> pins(1, impl->getPinByAlias(layerName));
    impl->setUpNet(pins);
    impl->forwardToLayer(impl->getLayerData(layerName));

    LayerPin pin = impl->getPinByAlias(layerName);
    LayerData &ld = impl->layers[pin.lid];

    if (outputBlobs.isUMat())
    {
        impl->getBlob(layerName).copyTo(outputBlobs);
    }
    else if (outputBlobs.isMat())
    {
        outputBlobs.assign(impl->getBlob(layerName));
    }
    else if (outputBlobs.isMatVector())
    {
        if (impl->preferableTarget != DNN_TARGET_CPU)
        {
            for (int i = 0; i < ld.outputBlobsWrappers.size(); ++i)
            {
                CV_Assert(!ld.outputBlobsWrappers[i].empty());
                ld.outputBlobsWrappers[i]->copyToHost();
            }
        }
        if (ld.outputBlobs[0].depth() == CV_32F)
        {
            std::vector<Mat> & outputvec = *(std::vector<Mat> *)outputBlobs.getObj();
            outputvec = ld.outputBlobs;
        } else {
            std::vector<Mat> & outputvec = *(std::vector<Mat> *)outputBlobs.getObj();
            outputvec.resize(ld.outputBlobs.size());
            for (int i = 0; i < outputvec.size(); i++)
                convertFp16(ld.outputBlobs[i], outputvec[i]);
        }
    }
    else if (outputBlobs.isUMatVector())
    {
        std::vector<UMat> & outputvec = *(std::vector<UMat> *)outputBlobs.getObj();

        if (impl->preferableBackend == DNN_BACKEND_OPENCV &&
            IS_DNN_OPENCL_TARGET(impl->preferableTarget))
        {
            if (impl->preferableTarget == DNN_TARGET_OPENCL)
                outputvec = OpenCLBackendWrapper::getUMatVector(ld.outputBlobsWrappers);
            else if (impl->preferableTarget == DNN_TARGET_OPENCL_FP16)
            {
                std::vector<UMat> out_vec = OpenCLBackendWrapper::getUMatVector(ld.outputBlobsWrappers);
                outputvec.resize(out_vec.size());
                for (int i = 0; i < out_vec.size(); i++)
                    convertFp16(out_vec[i], outputvec[i]);
            }
        }
        else
        {
            outputvec.resize(ld.outputBlobs.size());
            for (int i = 0; i < outputvec.size(); ++i)
                ld.outputBlobs[i].copyTo(outputvec[i]);
        }
    }
}

void Net::forward(OutputArrayOfArrays outputBlobs,
                  const std::vector<String>& outBlobNames)
{
    CV_TRACE_FUNCTION();

    std::vector<LayerPin> pins;
    for (int i = 0; i < outBlobNames.size(); i++)
    {
        pins.push_back(impl->getPinByAlias(outBlobNames[i]));
    }

    impl->setUpNet(pins);

    LayerPin out = impl->getLatestLayerPin(pins);

    impl->forwardToLayer(impl->getLayerData(out.lid));

    std::vector<Mat> matvec;
    for (int i = 0; i < pins.size(); i++)
    {
        matvec.push_back(impl->getBlob(pins[i]));
    }

    std::vector<Mat> & outputvec = *(std::vector<Mat> *)outputBlobs.getObj();
    outputvec = matvec;
}

void Net::forward(std::vector<std::vector<Mat> >& outputBlobs,
                     const std::vector<String>& outBlobNames)
{
    CV_TRACE_FUNCTION();

    std::vector<LayerPin> pins;
    for (int i = 0; i < outBlobNames.size(); i++)
    {
        pins.push_back(impl->getPinByAlias(outBlobNames[i]));
    }

    impl->setUpNet(pins);

    LayerPin out = impl->getLatestLayerPin(pins);

    impl->forwardToLayer(impl->getLayerData(out.lid));

    outputBlobs.resize(outBlobNames.size());
    for (int i = 0; i < outBlobNames.size(); i++)
    {
        std::vector<LayerPin> lp = impl->getLayerOutPins(outBlobNames[i]);
        outputBlobs[i].resize(lp.size());
        for (int j = 0; j < lp.size(); j++)
        {
            outputBlobs[i][j] = impl->getBlob(lp[j]);
        }
    }
}

void Net::setPreferableBackend(int backendId)
{
    CV_TRACE_FUNCTION();
    CV_TRACE_ARG(backendId);

    if( impl->preferableBackend != backendId )
    {
        impl->preferableBackend = backendId;
        impl->netWasAllocated = false;
        impl->clear();
    }
}

void Net::setPreferableTarget(int targetId)
{
    CV_TRACE_FUNCTION();
    CV_TRACE_ARG(targetId);

    if( impl->preferableTarget != targetId )
    {
        impl->preferableTarget = targetId;
        if (IS_DNN_OPENCL_TARGET(targetId))
        {
#ifndef HAVE_OPENCL
#ifdef HAVE_INF_ENGINE
            if (impl->preferableBackend == DNN_BACKEND_OPENCV)
#else
            if (impl->preferableBackend == DNN_BACKEND_DEFAULT ||
                impl->preferableBackend == DNN_BACKEND_OPENCV)
#endif  // HAVE_INF_ENGINE
                impl->preferableTarget = DNN_TARGET_CPU;
#else
            bool fp16 = ocl::Device::getDefault().isExtensionSupported("cl_khr_fp16");
            if (!fp16 && targetId == DNN_TARGET_OPENCL_FP16)
                impl->preferableTarget = DNN_TARGET_OPENCL;
#endif
        }
        impl->netWasAllocated = false;
        impl->clear();
    }
}

void Net::setInputsNames(const std::vector<String> &inputBlobNames)
{
    CV_TRACE_FUNCTION();

    impl->netInputLayer->setNames(inputBlobNames);
}

void Net::setInput(InputArray blob, const String& name, double scalefactor, const Scalar& mean)
{
    CV_TRACE_FUNCTION();
    CV_TRACE_ARG_VALUE(name, "name", name.c_str());

    LayerPin pin;
    pin.lid = 0;
    pin.oid = impl->resolvePinOutputName(impl->getLayerData(pin.lid), name);

    if (!pin.valid())
        CV_Error(Error::StsObjectNotFound, "Requested blob \"" + name + "\" not found");

    LayerData &ld = impl->layers[pin.lid];
    const int numInputs = std::max(pin.oid+1, (int)ld.requiredOutputs.size());
    ld.outputBlobs.resize(numInputs);
    ld.outputBlobsWrappers.resize(numInputs);
    impl->netInputLayer->inputsData.resize(numInputs);
    impl->netInputLayer->scaleFactors.resize(numInputs);
    impl->netInputLayer->means.resize(numInputs);

    MatShape prevShape = shape(impl->netInputLayer->inputsData[pin.oid]);
    Mat blob_ = blob.getMat();
    bool oldShape = prevShape == shape(blob_);
    if (oldShape)
    {
        blob_.copyTo(impl->netInputLayer->inputsData[pin.oid]);
    }
    else
    {
        ld.outputBlobs[pin.oid] = blob_.clone();
        impl->netInputLayer->inputsData[pin.oid] = ld.outputBlobs[pin.oid];
    }

    if (!ld.outputBlobsWrappers[pin.oid].empty())
    {
        ld.outputBlobsWrappers[pin.oid]->setHostDirty();
    }
    impl->netInputLayer->scaleFactors[pin.oid] = scalefactor;
    impl->netInputLayer->means[pin.oid] = mean;
    impl->netWasAllocated = impl->netWasAllocated && oldShape;
}

Mat Net::getParam(LayerId layer, int numParam)
{
    LayerData &ld = impl->getLayerData(layer);
    std::vector<Mat> &layerBlobs = ld.getLayerInstance()->blobs;
    CV_Assert(numParam < (int)layerBlobs.size());
    return layerBlobs[numParam];
}

void Net::setParam(LayerId layer, int numParam, const Mat &blob)
{
    LayerData &ld = impl->getLayerData(layer);

    std::vector<Mat> &layerBlobs = ld.getLayerInstance()->blobs;
    CV_Assert(numParam < (int)layerBlobs.size());
    //we don't make strong checks, use this function carefully
    layerBlobs[numParam] = blob;
}

int Net::getLayerId(const String &layer)
{
    return impl->getLayerId(layer);
}

String parseLayerParams(const String& name, const LayerParams& lp) {
    DictValue param = lp.get(name);
    std::ostringstream out;
    out << name << " ";
    switch (param.size()) {
        case 1: out << ": "; break;
        case 2: out << "(HxW): "; break;
        case 3: out << "(DxHxW): "; break;
        default: CV_Error(Error::StsNotImplemented, format("Unsupported %s size = %d", name.c_str(), param.size()));
    }
    for (size_t i = 0; i < param.size() - 1; i++) {
        out << param.get<int>(i) << " x ";
    }
    out << param.get<int>(param.size() - 1) << "\\l";
    return out.str();
}

String Net::dump()
{
    CV_Assert(!empty());

    if (impl->netInputLayer->inputsData.empty())
        CV_Error(Error::StsError, "Requested set input");

    if (!impl->netWasAllocated)
        impl->setUpNet();

    std::ostringstream out;
    std::map<int, LayerData>& map = impl->layers;
    int prefBackend = impl->preferableBackend;
    std::vector<std::vector<int> > skippedLayers;
    std::vector<int> skipId;
    std::vector<int> allLayers(map.size(), -1);
    int idPrev = -1;
    Ptr<BackendNode> prevNode;
    for (std::map<int, LayerData>::reverse_iterator rit = map.rbegin(); rit != map.rend(); ++rit)
    {
        std::map<int, Ptr<BackendNode> >::iterator itBackend = rit->second.backendNodes.find(prefBackend);
        if (prefBackend == DNN_BACKEND_OPENCV || itBackend == rit->second.backendNodes.end() ||
            itBackend->second.empty())
        {
                if (rit->second.skip)
                    skipId.push_back(rit->first);
                else if (!skipId.empty())
                {
                    if (prefBackend == DNN_BACKEND_OPENCV || prevNode.empty())
                        skipId.push_back(rit->first);
                    else if (idPrev != -1)
                        skipId.push_back(idPrev);

                    std::sort(skipId.begin(), skipId.end());
                    for (int i = 0; i < skipId.size(); i++) {
                        allLayers[skipId[i]] = skippedLayers.size();
                    }
                    skippedLayers.push_back(skipId);
                    skipId.clear();
                }
        }
        else
        {
            if (itBackend->second == prevNode)
                skipId.push_back(idPrev);
            else if (!skipId.empty())
            {
                skipId.push_back(idPrev);
                std::sort(skipId.begin(), skipId.end());
                for (int i = 0; i < skipId.size(); i++) {
                    allLayers[skipId[i]] = skippedLayers.size();
                }
                skippedLayers.push_back(skipId);
                skipId.clear();
            }
            idPrev = rit->first;
            prevNode = itBackend->second;
        }
    }
    String colors[] = {"#ffffb3", "#fccde5", "#8dd3c7", "#bebada", "#80b1d3", "#fdb462"};
    String backend;
    switch (prefBackend) {
        case DNN_BACKEND_DEFAULT: backend = "DEFAULT/"; break;
        case DNN_BACKEND_HALIDE: backend = "HALIDE/"; break;
        case DNN_BACKEND_INFERENCE_ENGINE: backend = "DLIE/"; break;
        case DNN_BACKEND_OPENCV: backend = "OCV/"; break;
        case DNN_BACKEND_CUDA: backend = "CUDA/"; break;
    }
    out << "digraph G {" << '\n';
    // Add nodes
    for (std::map<int, LayerData>::iterator it = map.begin(); it != map.end(); ++it)
    {
        String name = it->second.params.name;
        if (allLayers[it->first] == -1 && !name.empty()) {
            out << "	" << "\"" << name << "\"" << " [label=\"";
            skipId.clear();
            skipId.push_back(it->first);
        }
        else if (name.empty() || it->first != skippedLayers[allLayers[it->first]][0])
            continue;
        else { // first node in cluster : it->first == skippedLayers[allLayers[it->first]][0]
            int cluster = allLayers[it->first];
            out << "	" << "\"" << "cluster_" << cluster << "\"" << " [label=\"{";
            skipId = skippedLayers[allLayers[it->first]]; // vertices in current cluster
        }
        for (int i = 0; i < skipId.size(); i++)
        {
            LayerParams& lp = map[skipId[i]].params;
            if (!lp.name.empty()) {
                if (i > 0) {
                    out << " | ";
                }
                out << lp.name << "\\n" << lp.type << "\\n";
                if (lp.has("kernel_size")) {
                    String kernel = parseLayerParams("kernel_size", lp);
                    out << kernel;
                } else if (lp.has("kernel_h") && lp.has("kernel_w")) {
                    DictValue h = lp.get("kernel_h");
                    DictValue w = lp.get("kernel_w");
                    out << "kernel (HxW): " << h << " x " << w << "\\l";
                }
                if (lp.has("stride")) {
                    String stride = parseLayerParams("stride", lp);
                    out << stride;
                } else if (lp.has("stride_h") && lp.has("stride_w")) {
                    DictValue h = lp.get("stride_h");
                    DictValue w = lp.get("stride_w");
                    out << "stride (HxW): " << h << " x " << w << "\\l";
                }
                if (lp.has("dilation")) {
                    String dilation = parseLayerParams("dilation", lp);
                    out << dilation;
                } else if (lp.has("dilation_h") && lp.has("dilation_w")) {
                    DictValue h = lp.get("dilation_h");
                    DictValue w = lp.get("dilation_w");
                    out << "dilation (HxW): " << h << " x " << w << "\\l";
                }
                if (lp.has("pad")) {
                    DictValue pad = lp.get("pad");
                    out << "pad ";
                    switch (pad.size()) {
                        case 1: out << ": " << pad << "\\l"; break;
                        case 2: out << "(HxW): (" << pad.get<int>(0) << " x " << pad.get<int>(1) << ")" << "\\l"; break;
                        case 4: out << "(HxW): (" << pad.get<int>(0) << ", " << pad.get<int>(2) << ") x (" << pad.get<int>(1) << ", " << pad.get<int>(3) << ")" << "\\l"; break;
                        case 6: out << "(DxHxW): (" << pad.get<int>(0) << ", " << pad.get<int>(3) << ") x (" << pad.get<int>(1) << ", " << pad.get<int>(4)
                                << ") x (" << pad.get<int>(2) << ", " << pad.get<int>(5) << ")" << "\\l"; break;
                        default: CV_Error(Error::StsNotImplemented,  format("Unsupported pad size = %d", pad.size()));
                    }
                 } else if (lp.has("pad_l") && lp.has("pad_t") && lp.has("pad_r") && lp.has("pad_b")) {
                     DictValue l = lp.get("pad_l");
                     DictValue t = lp.get("pad_t");
                     DictValue r = lp.get("pad_r");
                     DictValue b = lp.get("pad_b");
                     out << "pad (HxW): (" << t << ", " << b << ") x (" << l << ", " << r << ")" << "\\l";
                 }
                 else if (lp.has("pooled_w") || lp.has("pooled_h")) {
                     DictValue h = lp.get("pooled_h");
                     DictValue w = lp.get("pooled_w");
                     out << "pad (HxW): " << h << " x " << w << "\\l";
                 }
                 if (lp.has("pool")) {
                     out << "pool: " << lp.get("pool") << "\\l";
                 }
                 if (lp.has("global_pooling")) {
                     out << "global_pooling: " << lp.get("global_pooling") << "\\l";
                 }
                 if (lp.has("group")) {
                     out << "group: " << lp.get("group") << "\\l";
                 }
             }
         }
         if (!it->second.outputBlobs.empty())
             out << "output: " << it->second.outputBlobs[0].size << "\\l";

         Ptr<BackendNode> layerBackend = it->second.backendNodes[prefBackend];
         out << (!layerBackend.empty() ? backend : "OCV/");
         int colorId = 0;
         switch (it->second.layerInstance->preferableTarget) {
             case DNN_TARGET_CPU: out << "CPU\\n"; colorId = layerBackend.empty() ? 0 : 5; break;
             case DNN_TARGET_OPENCL: out << "OCL\\n"; colorId = 1; break;
             case DNN_TARGET_OPENCL_FP16: out << "OCL_FP16\\n"; colorId = 2; break;
             case DNN_TARGET_MYRIAD: out << "MYRIAD\\n"; colorId = 3; break;
             case DNN_TARGET_FPGA: out << "FPGA\\n"; colorId = 4; break;
             case DNN_TARGET_CUDA: out << "CUDA\\n"; colorId = 5; break;
             case DNN_TARGET_CUDA_FP16: out << "CUDA_FP16\\n"; colorId = 6; break;
         }
         out << ((skipId.size() == 1)? "\" " : " }\" ");
         out << "fillcolor=\"" << colors[colorId] << "\" ";
         out << "style=filled ";
         out << "shape=" << ((skipId.size() == 1)? "box" : "record") << "]" << '\n';
    }
    out << '\n';
    // Add edges
    int inputsSize = impl->netInputLayer->outNames.size();
    for (std::map<int, LayerData>::iterator it = map.begin(); it != map.end(); ++it)
    {
        if (allLayers[it->first] == -1)  // node
        {
            for (int i = 0; i < it->second.consumers.size(); i++)
            {
                int outId = it->second.consumers[i].lid;
                if (it == map.begin() && inputsSize > 1)
                    out << "	" << "\"" << it->second.name << "_" << i << "\"" << " -> ";
                else
                    out << "	" << "\"" << it->second.name << "\"" << " -> ";
                if (allLayers[outId] == -1)  // node
                    out << "\"" << map[outId].name << "\"" << '\n';
                else  // cluster
                    out << "\"" << "cluster_" << allLayers[outId] << "\"" << '\n';
            }
        }
        else if (it->first == skippedLayers[allLayers[it->first]].back())  // edges from last layer in cluster
        {
            for (int i = 0; i < it->second.consumers.size(); i++)
            {
                int outId = it->second.consumers[i].lid;
                if (allLayers[outId] == -1) { // node
                    out << "	" << "\"" << "cluster_" << allLayers[it->first] << "\"" << " -> ";
                    out << "\"" << map[outId].name << "\"" << '\n';
                }
                else if (allLayers[outId] != allLayers[it->first]) { // another cluster
                    out << "	" << "\"" << "cluster_" << allLayers[it->first] << "\"" << " -> ";
                    out << "\"" << "cluster_" << allLayers[outId] << "\"" << '\n';
                }
            }
        }
    }
    out << "}";
    return out.str();
}

void Net::dumpToFile(const String& path) {
    std::ofstream file(path.c_str());
    file << dump();
    file.close();
}

Ptr<Layer> Net::getLayer(LayerId layerId)
{
    LayerData &ld = impl->getLayerData(layerId);
    return ld.getLayerInstance();
}

std::vector<Ptr<Layer> > Net::getLayerInputs(LayerId layerId)
{
    LayerData &ld = impl->getLayerData(layerId);
    if (!ld.layerInstance)
        CV_Error(Error::StsNullPtr, format("Requested layer \"%s\" was not initialized", ld.name.c_str()));

    std::vector<Ptr<Layer> > inputLayers;
    inputLayers.reserve(ld.inputLayersId.size());
    std::set<int>::iterator it;
    for (it = ld.inputLayersId.begin(); it != ld.inputLayersId.end(); ++it) {
        inputLayers.push_back(getLayer(*it));
    }
    return inputLayers;
}

std::vector<String> Net::getLayerNames() const
{
    std::vector<String> res;
    res.reserve(impl->layers.size());

    Impl::MapIdToLayerData::iterator it;
    for (it = impl->layers.begin(); it != impl->layers.end(); it++)
    {
        if (it->second.id) //skip Data layer
            res.push_back(it->second.name);
    }

    return res;
}

bool Net::empty() const
{
    return impl->layers.size() <= 1; //first layer is default Data layer
}

std::vector<int> Net::getUnconnectedOutLayers() const
{
    std::vector<int> layersIds;

    Impl::MapIdToLayerData::iterator it;
    for (it = impl->layers.begin(); it != impl->layers.end(); it++)
    {
        int lid = it->first;
        LayerData &ld = it->second;

        if (ld.requiredOutputs.size() == 0)
            layersIds.push_back(lid);
    }

    return layersIds;
}

std::vector<String> Net::getUnconnectedOutLayersNames() const
{
    std::vector<int> ids = getUnconnectedOutLayers();
    const size_t n = ids.size();
    std::vector<String> names(n);
    for (size_t i = 0; i < n; ++i)
    {
        names[i] = impl->layers[ids[i]].name;
    }
    return names;
}

void Net::getLayersShapes(const ShapesVec& netInputShapes,
                          std::vector<int>& layersIds,
                          std::vector<ShapesVec>& inLayersShapes,
                          std::vector<ShapesVec>& outLayersShapes) const
{
    layersIds.clear();
    inLayersShapes.clear();
    outLayersShapes.clear();

    Impl::LayersShapesMap inOutShapes;
    impl->getLayersShapes(netInputShapes, inOutShapes);

    for(Impl::LayersShapesMap::const_iterator it = inOutShapes.begin();
        it != inOutShapes.end(); it++)
    {
        layersIds.push_back(it->first);
        inLayersShapes.push_back(it->second.in);
        outLayersShapes.push_back(it->second.out);
    }
}

void Net::getLayersShapes(const MatShape& netInputShape,
                          std::vector<int>& layerIds,
                          std::vector<ShapesVec>& inLayersShapes,
                          std::vector<ShapesVec>& outLayersShapes) const
{
    getLayersShapes(ShapesVec(1, netInputShape),
                    layerIds, inLayersShapes, outLayersShapes);
}

void Net::getLayerShapes(const MatShape& netInputShape,
                         const int layerId,
                         ShapesVec& inLayerShapes,
                         ShapesVec& outLayerShapes) const
{
    getLayerShapes(ShapesVec(1, netInputShape),
                   layerId, inLayerShapes, outLayerShapes);

}

void Net::getLayerShapes(const ShapesVec& netInputShapes,
                    const int layerId,
                    ShapesVec& inLayerShapes,
                    ShapesVec& outLayerShapes) const
{
    LayerShapes shapes;
    impl->getLayerShapes(netInputShapes, layerId, shapes);
    inLayerShapes = shapes.in;
    outLayerShapes = shapes.out;
}

int64 Net::getFLOPS(const std::vector<MatShape>& netInputShapes) const
{
    CV_TRACE_FUNCTION();

    int64 flops = 0;
    std::vector<int> ids;
    std::vector<std::vector<MatShape> > inShapes, outShapes;
    getLayersShapes(netInputShapes, ids, inShapes, outShapes);
    CV_Assert(inShapes.size() == outShapes.size());
    CV_Assert(inShapes.size() == ids.size());

    for(int i = 0; i < ids.size(); i++)
    {
        flops += impl->layers[ids[i]].getLayerInstance()->getFLOPS(inShapes[i],
                                                                   outShapes[i]);
    }

    return flops;
}

int64 Net::getFLOPS(const MatShape& netInputShape) const
{
    return getFLOPS(std::vector<MatShape>(1, netInputShape));
}

int64 Net::getFLOPS(const int layerId,
              const std::vector<MatShape>& netInputShapes) const
{
    Impl::MapIdToLayerData::iterator layer = impl->layers.find(layerId);
    CV_Assert(layer != impl->layers.end());

    LayerShapes shapes;
    impl->getLayerShapes(netInputShapes, layerId, shapes);

    return layer->second.getLayerInstance()->getFLOPS(shapes.in, shapes.out);
}

int64 Net::getFLOPS(const int layerId,
              const MatShape& netInputShape) const
{
    return getFLOPS(layerId, std::vector<MatShape>(1, netInputShape));
}

void Net::getLayerTypes(std::vector<String>& layersTypes) const
{
    layersTypes.clear();

    std::map<String, int> layers;
    for (Impl::MapIdToLayerData::iterator it = impl->layers.begin();
         it != impl->layers.end(); it++)
    {
        if (layers.find(it->second.type) == layers.end())
            layers[it->second.type] = 0;
        layers[it->second.type]++;
    }

    for (std::map<String, int>::iterator it = layers.begin();
         it != layers.end(); it++)
    {
        layersTypes.push_back(it->first);
    }
}

int Net::getLayersCount(const String& layerType) const
{
    int count = 0;
    for (Impl::MapIdToLayerData::iterator it = impl->layers.begin();
         it != impl->layers.end(); it++)
    {
        if (it->second.type == layerType)
            count++;
    }
    return count;
}

void Net::getMemoryConsumption(const int layerId,
                               const std::vector<MatShape>& netInputShapes,
                               size_t& weights, size_t& blobs) const
{
    CV_TRACE_FUNCTION();

    Impl::MapIdToLayerData::iterator layer = impl->layers.find(layerId);
    CV_Assert(layer != impl->layers.end());

    weights = blobs = 0;

    for(int i = 0; i < layer->second.params.blobs.size(); i++)
    {
        const Mat& weightsBlob = layer->second.params.blobs[i];
        weights += weightsBlob.total()*weightsBlob.elemSize();
    }

    ShapesVec inLayerShapes, outLayerShapes;
    getLayerShapes(netInputShapes, layerId, inLayerShapes, outLayerShapes);
    for(int i = 0; i < outLayerShapes.size(); i++)
    {
        blobs += total(outLayerShapes[i]) * sizeof(float);
    }
}

void Net::getMemoryConsumption(const std::vector<MatShape>& netInputShapes,
                               size_t& weights, size_t& blobs) const
{
    CV_TRACE_FUNCTION();

    std::vector<int> layerIds;
    std::vector<size_t> w, b;
    getMemoryConsumption(netInputShapes, layerIds, w, b);

    weights = blobs = 0;
    for(int i = 0; i < layerIds.size(); i++)
    {
        weights += w[i];
        blobs += b[i];
    }
}

void Net::getMemoryConsumption(const int layerId,
                               const MatShape& netInputShape,
                               size_t& weights, size_t& blobs) const
{
    getMemoryConsumption(layerId, std::vector<MatShape>(1, netInputShape),
                         weights, blobs);
}

void Net::getMemoryConsumption(const MatShape& netInputShape,
                               size_t& weights, size_t& blobs) const
{
    getMemoryConsumption(std::vector<MatShape>(1, netInputShape),
                         weights, blobs);
}

void Net::getMemoryConsumption(const std::vector<MatShape>& netInputShapes,
                                  std::vector<int>& layerIds, std::vector<size_t>& weights,
                                  std::vector<size_t>& blobs) const
{
    CV_TRACE_FUNCTION();

    layerIds.clear();
    weights.clear();
    blobs.clear();

    std::vector<std::vector<MatShape> > inLayerShapes, outLayerShapes;

    getLayersShapes(netInputShapes, layerIds, inLayerShapes, outLayerShapes);

    for(int i = 0; i < layerIds.size(); i++)
    {
        int w = 0, b = 0;
        Impl::MapIdToLayerData::iterator layer = impl->layers.find(layerIds[i]);
        CV_Assert(layer != impl->layers.end());

        for(int j = 0; j < layer->second.params.blobs.size(); j++)
        {
            const Mat& weightsBlob = layer->second.params.blobs[j];
            w += weightsBlob.total()*weightsBlob.elemSize();
        }

        for(int j = 0; j < outLayerShapes[i].size(); j++)
        {
            b += total(outLayerShapes[i][j]) * sizeof(float);
        }

        weights.push_back(w);
        blobs.push_back(b);
    }
}

void Net::getMemoryConsumption(const MatShape& netInputShape, std::vector<int>& layerIds,
                               std::vector<size_t>& weights, std::vector<size_t>& blobs) const
{
    getMemoryConsumption(std::vector<MatShape>(1, netInputShape), layerIds,
                         weights, blobs);
}

void Net::enableFusion(bool fusion)
{
    if( impl->fusion != fusion )
    {
        impl->fusion = fusion;
        impl->netWasAllocated = false;
        impl->clear();
    }
}

void Net::setHalideScheduler(const String& scheduler)
{
    CV_TRACE_FUNCTION();
    CV_TRACE_ARG_VALUE(scheduler, "scheduler", scheduler.c_str());

    impl->halideConfigFile = scheduler;
}

int64 Net::getPerfProfile(std::vector<double>& timings)
{
    timings = std::vector<double>(impl->layersTimings.begin() + 1, impl->layersTimings.end());
    int64 total = (int64)std::accumulate(timings.begin(), timings.end(), 0.0);
    return total;
}

//////////////////////////////////////////////////////////////////////////

Layer::Layer() { preferableTarget = DNN_TARGET_CPU; }

Layer::Layer(const LayerParams &params)
    : blobs(params.blobs), name(params.name), type(params.type)
{
    preferableTarget = DNN_TARGET_CPU;
}

void Layer::setParamsFrom(const LayerParams &params)
{
    blobs = params.blobs;
    name = params.name;
    type = params.type;
}

int Layer::inputNameToIndex(String)
{
    return -1;
}

int Layer::outputNameToIndex(const String&)
{
    return 0;
}

bool Layer::supportBackend(int backendId)
{
    return backendId == DNN_BACKEND_OPENCV;
}

Ptr<BackendNode> Layer::initCUDA(
    void*,
    const std::vector<Ptr<BackendWrapper>>&,
    const std::vector<Ptr<BackendWrapper>>&)
{
    CV_Error(Error::StsNotImplemented, "CUDA pipeline of " + type +
                                       " layers is not defined.");
    return Ptr<BackendNode>();
}

Ptr<BackendNode> Layer::initVkCom(const std::vector<Ptr<BackendWrapper> > &)
{
    CV_Error(Error::StsNotImplemented, "VkCom pipeline of " + type +
                                       " layers is not defined.");
    return Ptr<BackendNode>();
}

Ptr<BackendNode> Layer::initHalide(const std::vector<Ptr<BackendWrapper> > &)
{
    CV_Error(Error::StsNotImplemented, "Halide pipeline of " + type +
                                       " layers is not defined.");
    return Ptr<BackendNode>();
}

Ptr<BackendNode> Layer::initInfEngine(const std::vector<Ptr<BackendWrapper> > &)
{
    CV_Error(Error::StsNotImplemented, "Inference Engine pipeline of " + type +
                                       " layers is not defined.");
    return Ptr<BackendNode>();
}

void Layer::applyHalideScheduler(Ptr<BackendNode>& node, const std::vector<Mat*> &inputs,
                                 const std::vector<Mat> &outputs, int targetId) const
{
#ifdef  HAVE_HALIDE
    CV_TRACE_FUNCTION();

    Halide::Var x("x"), y("y"), c("c"), n("n"), co("co"), ci("ci"),
                xo("xo"), xi("xi"), yo("yo"), yi("yi"), tile("tile");
    Halide::Func& top = node.dynamicCast<HalideBackendNode>()->funcs.back();

    int outW, outH, outC, outN;
    getCanonicalSize(outputs[0].size, &outW, &outH, &outC, &outN);

    if (targetId == DNN_TARGET_CPU)
    {
        if (outW == 1 && outH == 1)
        {
            if (outC + outN == 1)
                return;

            if (outC > 8)
              top.split(c, co, ci, 8)
                 .fuse(x, y, tile).fuse(co, tile, tile).fuse(n, tile, tile)
                 .parallel(tile)
                 .vectorize(ci, 8);
            else
              top.fuse(x, y, tile).fuse(c, tile, tile).fuse(n, tile, tile)
                 .parallel(tile);
        }
        else
        {
            if (outH > 2)
            {
                top.reorder(x, c, y)
                   .split(y, yo, yi, 2)
                   .fuse(yo, n, tile)
                   .parallel(tile)
                   .unroll(yi)
                   .vectorize(x, outW >= 16 ? 16 : outW);
            }
        }
    }
    else if (targetId == DNN_TARGET_OPENCL)
    {
        if (outW == 1 && outH == 1)
        {
            int c_split = outC > 8 ? (outC > 16 ? 8 : 4) : outC;
            top.split(c, co, ci, c_split)
               .fuse(x, y, tile).fuse(co, tile, tile).fuse(n, tile, tile)
               .gpu_blocks(tile)
               .gpu_threads(ci);
        }
        else
        {
            int x_split = outW > 8 ? (outW >= 32 ? 16 : 8) : outW;
            int y_split = outH > 8 ? (outH >= 32 ? 16 : 8) : outH;
            // Supported vectorization widths: 2, 3, 4, 8, 16
            int c_split = outC > 8 ? (outC > 16 ? 8 : 4) : std::min(4, outC);
            top.split(x, xo, xi, x_split).split(y, yo, yi, y_split)
               .split(c, co, ci, c_split)
               .gpu_blocks(xo, yo, co)
               .gpu_threads(xi, yi)
               .reorder(xi, yi, ci, xo, yo, co)
               .vectorize(ci);
        }
    }
    else
        CV_Error(Error::StsNotImplemented, "Unknown target identifier");
#endif  // HAVE_HALIDE
}

Ptr<BackendNode> Layer::tryAttach(const Ptr<BackendNode>& node)
{
    return Ptr<BackendNode>();
}

bool Layer::setActivation(const Ptr<ActivationLayer>&) { return false; }
bool Layer::tryFuse(Ptr<Layer>&) { return false; }
void Layer::getScaleShift(Mat& scale, Mat& shift) const
{
    scale = Mat();
    shift = Mat();
}

void Layer::unsetAttached()
{
    setActivation(Ptr<ActivationLayer>());
}

template <typename T>
static void vecToPVec(const std::vector<T> &v, std::vector<T*> &pv)
{
    pv.resize(v.size());
    for (size_t i = 0; i < v.size(); i++)
        pv[i] = const_cast<T*>(&v[i]);
}

void Layer::finalize(const std::vector<Mat> &inputs, std::vector<Mat> &outputs)
{
    CV_TRACE_FUNCTION();
    this->finalize((InputArrayOfArrays)inputs, (OutputArrayOfArrays)outputs);
}

void Layer::finalize(const std::vector<Mat*> &input, std::vector<Mat> &output)
{
    CV_UNUSED(input);CV_UNUSED(output);
}

void Layer::finalize(InputArrayOfArrays inputs_arr, OutputArrayOfArrays outputs_arr)
{
    CV_TRACE_FUNCTION();
    std::vector<Mat> inputs, outputs;
    inputs_arr.getMatVector(inputs);
    outputs_arr.getMatVector(outputs);

    std::vector<Mat*> inputsp;
    vecToPVec(inputs, inputsp);
    this->finalize(inputsp, outputs);
}

std::vector<Mat> Layer::finalize(const std::vector<Mat> &inputs)
{
    CV_TRACE_FUNCTION();

    std::vector<Mat> outputs;
    this->finalize(inputs, outputs);
    return outputs;
}

void Layer::forward(std::vector<Mat*> &input, std::vector<Mat> &output, std::vector<Mat> &internals)
{
    // We kept this method for compatibility. DNN calls it now only to support users' implementations.
}

void Layer::forward(InputArrayOfArrays inputs_arr, OutputArrayOfArrays outputs_arr, OutputArrayOfArrays internals_arr)
{
    CV_TRACE_FUNCTION();
    CV_TRACE_ARG_VALUE(name, "name", name.c_str());

    Layer::forward_fallback(inputs_arr, outputs_arr, internals_arr);
}

void Layer::forward_fallback(InputArrayOfArrays inputs_arr, OutputArrayOfArrays outputs_arr, OutputArrayOfArrays internals_arr)
{
    CV_TRACE_FUNCTION();
    CV_TRACE_ARG_VALUE(name, "name", name.c_str());

    if (preferableTarget == DNN_TARGET_OPENCL_FP16 && inputs_arr.depth() == CV_16S)
    {
        std::vector<UMat> inputs;
        std::vector<UMat> outputs;
        std::vector<UMat> internals;

        std::vector<UMat> orig_inputs;
        std::vector<UMat> orig_outputs;
        std::vector<UMat> orig_internals;

        inputs_arr.getUMatVector(orig_inputs);
        outputs_arr.getUMatVector(orig_outputs);
        internals_arr.getUMatVector(orig_internals);

        inputs.resize(orig_inputs.size());
        for (size_t i = 0; i < orig_inputs.size(); i++)
            convertFp16(orig_inputs[i], inputs[i]);

        outputs.resize(orig_outputs.size());
        for (size_t i = 0; i < orig_outputs.size(); i++)
            outputs[i].create(shape(orig_outputs[i]), CV_32F);

        internals.resize(orig_internals.size());
        for (size_t i = 0; i < orig_internals.size(); i++)
            internals[i].create(shape(orig_internals[i]), CV_32F);

        forward(inputs, outputs, internals);

        for (size_t i = 0; i < outputs.size(); i++)
            convertFp16(outputs[i], orig_outputs[i]);

        // sync results back
        outputs_arr.assign(orig_outputs);
        internals_arr.assign(orig_internals);
        return;
    }
    std::vector<Mat> inpvec;
    std::vector<Mat> outputs;
    std::vector<Mat> internals;

    inputs_arr.getMatVector(inpvec);
    outputs_arr.getMatVector(outputs);
    internals_arr.getMatVector(internals);

    std::vector<Mat*> inputs(inpvec.size());
    for (int i = 0; i < inpvec.size(); i++)
        inputs[i] = &inpvec[i];

    this->forward(inputs, outputs, internals);

    // sync results back
    outputs_arr.assign(outputs);
    internals_arr.assign(internals);
}

void Layer::run(const std::vector<Mat> &inputs, std::vector<Mat> &outputs, std::vector<Mat> &internals)
{
    CV_TRACE_FUNCTION();

    this->finalize(inputs, outputs);
    this->forward(inputs, outputs, internals);
}

Layer::~Layer() {}

bool Layer::getMemoryShapes(const std::vector<MatShape> &inputs,
                            const int requiredOutputs,
                            std::vector<MatShape> &outputs,
                            std::vector<MatShape> &internals) const
{
    CV_Assert(inputs.size());
    outputs.assign(std::max(requiredOutputs, (int)inputs.size()), inputs[0]);
    return false;
}

//////////////////////////////////////////////////////////////////////////

static Mutex& getLayerFactoryMutex()
{
    static Mutex* volatile instance = NULL;
    if (instance == NULL)
    {
        cv::AutoLock lock(getInitializationMutex());
        if (instance == NULL)
            instance = new Mutex();
    }
    return *instance;
}

typedef std::map<String, std::vector<LayerFactory::Constructor> > LayerFactory_Impl;

static LayerFactory_Impl& getLayerFactoryImpl_()
{
    static LayerFactory_Impl impl;
    return impl;
}

static LayerFactory_Impl& getLayerFactoryImpl()
{
    static LayerFactory_Impl* volatile instance = NULL;
    if (instance == NULL)
    {
        cv::AutoLock lock(getLayerFactoryMutex());
        if (instance == NULL)
        {
            instance = &getLayerFactoryImpl_();
            initializeLayerFactory();
        }
    }
    return *instance;
}

void LayerFactory::registerLayer(const String &type, Constructor constructor)
{
    CV_TRACE_FUNCTION();
    CV_TRACE_ARG_VALUE(type, "type", type.c_str());

    cv::AutoLock lock(getLayerFactoryMutex());
    String type_ = toLowerCase(type);
    LayerFactory_Impl::iterator it = getLayerFactoryImpl().find(type_);

    if (it != getLayerFactoryImpl().end())
    {
        if (it->second.back() == constructor)
            CV_Error(cv::Error::StsBadArg, "Layer \"" + type_ + "\" already was registered");
        it->second.push_back(constructor);
    }
    getLayerFactoryImpl().insert(std::make_pair(type_, std::vector<Constructor>(1, constructor)));
}

void LayerFactory::unregisterLayer(const String &type)
{
    CV_TRACE_FUNCTION();
    CV_TRACE_ARG_VALUE(type, "type", type.c_str());

    cv::AutoLock lock(getLayerFactoryMutex());
    String type_ = toLowerCase(type);

    LayerFactory_Impl::iterator it = getLayerFactoryImpl().find(type_);
    if (it != getLayerFactoryImpl().end())
    {
        if (it->second.size() > 1)
            it->second.pop_back();
        else
            getLayerFactoryImpl().erase(it);
    }
}

Ptr<Layer> LayerFactory::createLayerInstance(const String &type, LayerParams& params)
{
    CV_TRACE_FUNCTION();
    CV_TRACE_ARG_VALUE(type, "type", type.c_str());

    cv::AutoLock lock(getLayerFactoryMutex());
    String type_ = toLowerCase(type);
    LayerFactory_Impl::const_iterator it = getLayerFactoryImpl().find(type_);

    if (it != getLayerFactoryImpl().end())
    {
        CV_Assert(!it->second.empty());
        return it->second.back()(params);
    }
    else
    {
        return Ptr<Layer>(); //NULL
    }
}

BackendNode::BackendNode(int backendId) : backendId(backendId) {}

BackendNode::~BackendNode() {};

BackendWrapper::BackendWrapper(int backendId, int targetId)
    : backendId(backendId), targetId(targetId) {}

BackendWrapper::BackendWrapper(int targetId, const cv::Mat& m)
{
    CV_Error(Error::StsNotImplemented,
             "Constructor of backend wrapper must be implemented");
}

BackendWrapper::BackendWrapper(const Ptr<BackendWrapper>& base, const MatShape& shape)
{
    CV_Error(Error::StsNotImplemented,
             "Constructor of backend wrapper must be implemented");
}

BackendWrapper::~BackendWrapper() {}

Net readNet(const String& _model, const String& _config, const String& _framework)
{
    String framework = toLowerCase(_framework);
    String model = _model;
    String config = _config;
    const std::string modelExt = model.substr(model.rfind('.') + 1);
    const std::string configExt = config.substr(config.rfind('.') + 1);
    if (framework == "caffe" || modelExt == "caffemodel" || configExt == "caffemodel" ||
                                modelExt == "prototxt" || configExt == "prototxt")
    {
        if (modelExt == "prototxt" || configExt == "caffemodel")
            std::swap(model, config);
        return readNetFromCaffe(config, model);
    }
    if (framework == "tensorflow" || modelExt == "pb" || configExt == "pb" ||
                                     modelExt == "pbtxt" || configExt == "pbtxt")
    {
        if (modelExt == "pbtxt" || configExt == "pb")
            std::swap(model, config);
        return readNetFromTensorflow(model, config);
    }
    if (framework == "torch" || modelExt == "t7" || modelExt == "net" ||
                                configExt == "t7" || configExt == "net")
    {
        return readNetFromTorch(model.empty() ? config : model);
    }
    if (framework == "darknet" || modelExt == "weights" || configExt == "weights" ||
                                  modelExt == "cfg" || configExt == "cfg")
    {
        if (modelExt == "cfg" || configExt == "weights")
            std::swap(model, config);
        return readNetFromDarknet(config, model);
    }
    if (framework == "dldt" || modelExt == "bin" || configExt == "bin" ||
                               modelExt == "xml" || configExt == "xml")
    {
        if (modelExt == "xml" || configExt == "bin")
            std::swap(model, config);
        return readNetFromModelOptimizer(config, model);
    }
    if (framework == "onnx" || modelExt == "onnx")
    {
        return readNetFromONNX(model);
    }
    CV_Error(Error::StsError, "Cannot determine an origin framework of files: " +
                                      model + (config.empty() ? "" : ", " + config));
}

Net readNet(const String& _framework, const std::vector<uchar>& bufferModel,
            const std::vector<uchar>& bufferConfig)
{
    String framework = toLowerCase(_framework);
    if (framework == "caffe")
        return readNetFromCaffe(bufferConfig, bufferModel);
    else if (framework == "tensorflow")
        return readNetFromTensorflow(bufferModel, bufferConfig);
    else if (framework == "darknet")
        return readNetFromDarknet(bufferConfig, bufferModel);
    else if (framework == "torch")
        CV_Error(Error::StsNotImplemented, "Reading Torch models from buffers");
    else if (framework == "dldt")
        CV_Error(Error::StsNotImplemented, "Reading Intel's Model Optimizer models from buffers");
    CV_Error(Error::StsError, "Cannot determine an origin framework with a name " + framework);
}

Net readNetFromModelOptimizer(const String &xml, const String &bin)
{
    return Net::readFromModelOptimizer(xml, bin);
}

CV__DNN_INLINE_NS_END
}} // namespace<|MERGE_RESOLUTION|>--- conflicted
+++ resolved
@@ -46,13 +46,6 @@
 #include "op_cuda.hpp"
 #include "halide_scheduler.hpp"
 
-<<<<<<< HEAD
-#ifdef HAVE_CUDA
-#include "cuda4dnn/csl/nvtx.hpp"
-#endif
-
-=======
->>>>>>> a97c6c56
 #include <set>
 #include <algorithm>
 #include <iostream>
@@ -2580,11 +2573,6 @@
                     Ptr<CUDABackendNode> cudaNode = node.dynamicCast<CUDABackendNode>();
                     CV_Assert(!cudaNode.empty());
 
-<<<<<<< HEAD
-                    auto info = "forwarding [" + ld.type + "] " + ld.name;
-                    cuda4dnn::csl::nvtx::Range marker(info.c_str());
-=======
->>>>>>> a97c6c56
                     cudaNode->forward(ld.inputBlobsWrappers, ld.outputBlobsWrappers, workspace);
 #endif
                 }
