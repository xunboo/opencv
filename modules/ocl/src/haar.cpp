--- conflicted
+++ resolved
@@ -1177,602 +1177,7 @@
     faces.clear();
     if( findBiggestObject && rectList.size() )
     {
-<<<<<<< HEAD
         Rect result_comp(0, 0, 0, 0);
-=======
-        CvAvgComp result_comp = {{0, 0, 0, 0}, 0};
-
-        for( size_t i = 0; i < rectList.size(); i++ )
-        {
-            cv::Rect r = rectList[i];
-            if( r.area() > cv::Rect(result_comp.rect).area() )
-            {
-                result_comp.rect = r;
-                result_comp.neighbors = rweights[i];
-            }
-        }
-        cvSeqPush( result_seq, &result_comp );
-    }
-    else
-    {
-        for( size_t i = 0; i < rectList.size(); i++ )
-        {
-            CvAvgComp c;
-            c.rect = rectList[i];
-            c.neighbors = rweights[i];
-            cvSeqPush( result_seq, &c );
-        }
-    }
-
-    return result_seq;
-}
-
-
-struct getRect
-{
-    Rect operator()(const CvAvgComp &e) const
-    {
-        return e.rect;
-    }
-};
-
-void cv::ocl::OclCascadeClassifier::detectMultiScale(oclMat &gimg, CV_OUT std::vector<cv::Rect>& faces,
-                                                        double scaleFactor, int minNeighbors, int flags,
-                                                        Size minSize, Size maxSize)
-{
-    CvSeq* _objects;
-    MemStorage storage(cvCreateMemStorage(0));
-    _objects = oclHaarDetectObjects(gimg, storage, scaleFactor, minNeighbors, flags, minSize, maxSize);
-    vector<CvAvgComp> vecAvgComp;
-    Seq<CvAvgComp>(_objects).copyTo(vecAvgComp);
-    faces.resize(vecAvgComp.size());
-    std::transform(vecAvgComp.begin(), vecAvgComp.end(), faces.begin(), getRect());
-}
-
-struct OclBuffers
-{
-    cl_mem stagebuffer;
-    cl_mem nodebuffer;
-    cl_mem candidatebuffer;
-    cl_mem scaleinfobuffer;
-    cl_mem pbuffer;
-    cl_mem correctionbuffer;
-    cl_mem newnodebuffer;
-};
-
-
-void cv::ocl::OclCascadeClassifierBuf::detectMultiScale(oclMat &gimg, CV_OUT std::vector<cv::Rect>& faces,
-                                                        double scaleFactor, int minNeighbors, int flags,
-                                                        Size minSize, Size maxSize)
-{
-    int blocksize = 8;
-    int grp_per_CU = 12;
-    size_t localThreads[3] = { blocksize, blocksize, 1 };
-    size_t globalThreads[3] = { grp_per_CU * cv::ocl::Context::getContext()->getDeviceInfo().maxComputeUnits *localThreads[0],
-        localThreads[1],
-        1 };
-    int outputsz = 256 * globalThreads[0] / localThreads[0];
-
-    Init(gimg.rows, gimg.cols, scaleFactor, flags, outputsz, localThreads, minSize, maxSize);
-
-    const double GROUP_EPS = 0.2;
-
-    cv::ConcurrentRectVector allCandidates;
-    std::vector<cv::Rect> rectList;
-    std::vector<int> rweights;
-
-    CvHaarClassifierCascade      *cascade = oldCascade;
-    GpuHidHaarClassifierCascade  *gcascade;
-    GpuHidHaarStageClassifier    *stage;
-
-    if( CV_MAT_DEPTH(gimg.type()) != CV_8U )
-        CV_Error( CV_StsUnsupportedFormat, "Only 8-bit images are supported" );
-
-    if( CV_MAT_CN(gimg.type()) > 1 )
-    {
-        oclMat gtemp;
-        cvtColor( gimg, gtemp, CV_BGR2GRAY );
-        gimg = gtemp;
-    }
-
-    int *candidate;
-    cl_command_queue qu = getClCommandQueue(Context::getContext());
-    if( (flags & CV_HAAR_SCALE_IMAGE) )
-    {
-        int indexy = 0;
-        CvSize sz;
-
-        cv::Rect roi, roi2;
-        cv::ocl::oclMat resizeroi, gimgroi, gimgroisq;
-
-        for( int i = 0; i < m_loopcount; i++ )
-        {
-            sz = sizev[i];
-            roi = Rect(0, indexy, sz.width, sz.height);
-            roi2 = Rect(0, 0, sz.width - 1, sz.height - 1);
-            resizeroi = gimg1(roi2);
-            gimgroi = gsum(roi);
-            gimgroisq = gsqsum_t(roi);
-
-            cv::ocl::resize(gimg, resizeroi, Size(sz.width - 1, sz.height - 1), 0, 0, INTER_LINEAR);
-            cv::ocl::integral(resizeroi, gimgroi, gimgroisq);
-            indexy += sz.height;
-        }
-        if(gsqsum_t.depth() == CV_64F)
-            gsqsum_t.convertTo(gsqsum, CV_32FC1);
-        else
-            gsqsum = gsqsum_t;
-
-        gcascade   = (GpuHidHaarClassifierCascade *)(cascade->hid_cascade);
-        stage      = (GpuHidHaarStageClassifier *)(gcascade + 1);
-
-        int startstage = 0;
-        int endstage = gcascade->count;
-        int startnode = 0;
-        int pixelstep = gsum.step / 4;
-        int splitstage = 3;
-        int splitnode = stage[0].count + stage[1].count + stage[2].count;
-        cl_int4 p, pq;
-        p.s[0] = gcascade->p0;
-        p.s[1] = gcascade->p1;
-        p.s[2] = gcascade->p2;
-        p.s[3] = gcascade->p3;
-        pq.s[0] = gcascade->pq0;
-        pq.s[1] = gcascade->pq1;
-        pq.s[2] = gcascade->pq2;
-        pq.s[3] = gcascade->pq3;
-        float correction = gcascade->inv_window_area;
-
-        vector<pair<size_t, const void *> > args;
-        args.push_back ( make_pair(sizeof(cl_mem) , (void *)&((OclBuffers *)buffers)->stagebuffer ));
-        args.push_back ( make_pair(sizeof(cl_mem) , (void *)&((OclBuffers *)buffers)->scaleinfobuffer ));
-        args.push_back ( make_pair(sizeof(cl_mem) , (void *)&((OclBuffers *)buffers)->nodebuffer ));
-        args.push_back ( make_pair(sizeof(cl_mem) , (void *)&gsum.data ));
-        args.push_back ( make_pair(sizeof(cl_mem) , (void *)&gsqsum.data ));
-        args.push_back ( make_pair(sizeof(cl_mem) , (void *)&((OclBuffers *)buffers)->candidatebuffer ));
-        args.push_back ( make_pair(sizeof(cl_int) , (void *)&pixelstep ));
-        args.push_back ( make_pair(sizeof(cl_int) , (void *)&m_loopcount ));
-        args.push_back ( make_pair(sizeof(cl_int) , (void *)&startstage ));
-        args.push_back ( make_pair(sizeof(cl_int) , (void *)&splitstage ));
-        args.push_back ( make_pair(sizeof(cl_int) , (void *)&endstage ));
-        args.push_back ( make_pair(sizeof(cl_int) , (void *)&startnode ));
-        args.push_back ( make_pair(sizeof(cl_int) , (void *)&splitnode ));
-        args.push_back ( make_pair(sizeof(cl_int4) , (void *)&p ));
-        args.push_back ( make_pair(sizeof(cl_int4) , (void *)&pq ));
-        args.push_back ( make_pair(sizeof(cl_float) , (void *)&correction ));
-
-        const char * build_options = gcascade->is_stump_based ? "-D STUMP_BASED=1" : "-D STUMP_BASED=0";
-
-        openCLExecuteKernel(gsum.clCxt, &haarobjectdetect, "gpuRunHaarClassifierCascade", globalThreads, localThreads, args, -1, -1, build_options);
-
-        candidate = (int *)malloc(4 * sizeof(int) * outputsz);
-        memset(candidate, 0, 4 * sizeof(int) * outputsz);
-
-        openCLReadBuffer( gsum.clCxt, ((OclBuffers *)buffers)->candidatebuffer, candidate, 4 * sizeof(int)*outputsz );
-
-        for(int i = 0; i < outputsz; i++)
-        {
-            if(candidate[4 * i + 2] != 0)
-            {
-                allCandidates.push_back(Rect(candidate[4 * i], candidate[4 * i + 1],
-                candidate[4 * i + 2], candidate[4 * i + 3]));
-            }
-        }
-        free((void *)candidate);
-        candidate = NULL;
-    }
-    else
-    {
-        cv::ocl::integral(gimg, gsum, gsqsum_t);
-        if(gsqsum_t.depth() == CV_64F)
-            gsqsum_t.convertTo(gsqsum, CV_32FC1);
-        else
-            gsqsum = gsqsum_t;
-
-        gcascade   = (GpuHidHaarClassifierCascade *)cascade->hid_cascade;
-
-        int step = gsum.step / 4;
-        int startnode = 0;
-        int splitstage = 3;
-
-        int startstage = 0;
-        int endstage = gcascade->count;
-
-        vector<pair<size_t, const void *> > args;
-        args.push_back ( make_pair(sizeof(cl_mem) , (void *)&((OclBuffers *)buffers)->stagebuffer ));
-        args.push_back ( make_pair(sizeof(cl_mem) , (void *)&((OclBuffers *)buffers)->scaleinfobuffer ));
-        args.push_back ( make_pair(sizeof(cl_mem) , (void *)&((OclBuffers *)buffers)->newnodebuffer ));
-        args.push_back ( make_pair(sizeof(cl_mem) , (void *)&gsum.data ));
-        args.push_back ( make_pair(sizeof(cl_mem) , (void *)&gsqsum.data ));
-        args.push_back ( make_pair(sizeof(cl_mem) , (void *)&((OclBuffers *)buffers)->candidatebuffer ));
-        args.push_back ( make_pair(sizeof(cl_int) , (void *)&gsum.rows ));
-        args.push_back ( make_pair(sizeof(cl_int) , (void *)&gsum.cols ));
-        args.push_back ( make_pair(sizeof(cl_int) , (void *)&step ));
-        args.push_back ( make_pair(sizeof(cl_int) , (void *)&m_loopcount ));
-        args.push_back ( make_pair(sizeof(cl_int) , (void *)&startstage ));
-        args.push_back ( make_pair(sizeof(cl_int) , (void *)&splitstage ));
-        args.push_back ( make_pair(sizeof(cl_int) , (void *)&endstage ));
-        args.push_back ( make_pair(sizeof(cl_int) , (void *)&startnode ));
-        args.push_back ( make_pair(sizeof(cl_mem) , (void *)&((OclBuffers *)buffers)->pbuffer ));
-        args.push_back ( make_pair(sizeof(cl_mem) , (void *)&((OclBuffers *)buffers)->correctionbuffer ));
-        args.push_back ( make_pair(sizeof(cl_int) , (void *)&m_nodenum ));
-
-        const char * build_options = gcascade->is_stump_based ? "-D STUMP_BASED=1" : "-D STUMP_BASED=0";
-        openCLExecuteKernel(gsum.clCxt, &haarobjectdetect_scaled2, "gpuRunHaarClassifierCascade_scaled2", globalThreads, localThreads, args, -1, -1, build_options);
-
-        candidate = (int *)clEnqueueMapBuffer(qu, ((OclBuffers *)buffers)->candidatebuffer, 1, CL_MAP_READ, 0, 4 * sizeof(int) * outputsz, 0, 0, 0, NULL);
-
-        for(int i = 0; i < outputsz; i++)
-        {
-            if(candidate[4 * i + 2] != 0)
-                allCandidates.push_back(Rect(candidate[4 * i], candidate[4 * i + 1],
-                candidate[4 * i + 2], candidate[4 * i + 3]));
-        }
-        clEnqueueUnmapMemObject(qu, ((OclBuffers *)buffers)->candidatebuffer, candidate, 0, 0, 0);
-    }
-    rectList.resize(allCandidates.size());
-    if(!allCandidates.empty())
-        std::copy(allCandidates.begin(), allCandidates.end(), rectList.begin());
-
-    if( minNeighbors != 0 || findBiggestObject )
-        groupRectangles(rectList, rweights, std::max(minNeighbors, 1), GROUP_EPS);
-    else
-        rweights.resize(rectList.size(), 0);
-
-    GenResult(faces, rectList, rweights);
-}
-
-void cv::ocl::OclCascadeClassifierBuf::Init(const int rows, const int cols,
-    double scaleFactor, int flags,
-    const int outputsz, const size_t localThreads[],
-    CvSize minSize, CvSize maxSize)
-{
-    if(initialized)
-    {
-        return; // we only allow one time initialization
-    }
-    CvHaarClassifierCascade      *cascade = oldCascade;
-
-    if( !CV_IS_HAAR_CLASSIFIER(cascade) )
-        CV_Error( !cascade ? CV_StsNullPtr : CV_StsBadArg, "Invalid classifier cascade" );
-
-    if( scaleFactor <= 1 )
-        CV_Error( CV_StsOutOfRange, "scale factor must be > 1" );
-
-    if( cols < minSize.width || rows < minSize.height )
-        CV_Error(CV_StsError, "Image too small");
-
-    int datasize=0;
-    int totalclassifier=0;
-
-    if( !cascade->hid_cascade )
-    {
-        gpuCreateHidHaarClassifierCascade(cascade, &datasize, &totalclassifier);
-    }
-
-    if( maxSize.height == 0 || maxSize.width == 0 )
-    {
-        maxSize.height = rows;
-        maxSize.width = cols;
-    }
-
-    findBiggestObject = (flags & CV_HAAR_FIND_BIGGEST_OBJECT) != 0;
-    if( findBiggestObject )
-        flags &= ~(CV_HAAR_SCALE_IMAGE | CV_HAAR_DO_CANNY_PRUNING);
-
-    CreateBaseBufs(datasize, totalclassifier, flags, outputsz);
-    CreateFactorRelatedBufs(rows, cols, flags, scaleFactor, localThreads, minSize, maxSize);
-
-    m_scaleFactor = scaleFactor;
-    m_rows = rows;
-    m_cols = cols;
-    m_flags = flags;
-    m_minSize = minSize;
-    m_maxSize = maxSize;
-
-    // initialize nodes
-    GpuHidHaarClassifierCascade  *gcascade;
-    GpuHidHaarStageClassifier    *stage;
-    GpuHidHaarClassifier         *classifier;
-    GpuHidHaarTreeNode           *node;
-    cl_command_queue qu = getClCommandQueue(Context::getContext());
-    if( (flags & CV_HAAR_SCALE_IMAGE) )
-    {
-        gcascade   = (GpuHidHaarClassifierCascade *)(cascade->hid_cascade);
-        stage      = (GpuHidHaarStageClassifier *)(gcascade + 1);
-        classifier = (GpuHidHaarClassifier *)(stage + gcascade->count);
-        node       = (GpuHidHaarTreeNode *)(classifier->node);
-
-        gpuSetImagesForHaarClassifierCascade( cascade, 1., gsum.step / 4 );
-
-        openCLSafeCall(clEnqueueWriteBuffer(qu, ((OclBuffers *)buffers)->stagebuffer, 1, 0,
-            sizeof(GpuHidHaarStageClassifier) * gcascade->count,
-            stage, 0, NULL, NULL));
-
-        openCLSafeCall(clEnqueueWriteBuffer(qu, ((OclBuffers *)buffers)->nodebuffer, 1, 0,
-                                            m_nodenum * sizeof(GpuHidHaarTreeNode),
-                                            node, 0, NULL, NULL));
-    }
-    else
-    {
-        gpuSetHaarClassifierCascade(cascade);
-
-        gcascade   = (GpuHidHaarClassifierCascade *)cascade->hid_cascade;
-        stage      = (GpuHidHaarStageClassifier *)(gcascade + 1);
-        classifier = (GpuHidHaarClassifier *)(stage + gcascade->count);
-        node       = (GpuHidHaarTreeNode *)(classifier->node);
-
-        openCLSafeCall(clEnqueueWriteBuffer(qu, ((OclBuffers *)buffers)->nodebuffer, 1, 0,
-            m_nodenum * sizeof(GpuHidHaarTreeNode),
-            node, 0, NULL, NULL));
-
-        cl_int4 *p = (cl_int4 *)malloc(sizeof(cl_int4) * m_loopcount);
-        float *correction = (float *)malloc(sizeof(float) * m_loopcount);
-        double factor;
-        for(int i = 0; i < m_loopcount; i++)
-        {
-            factor = scalev[i];
-            int equRect_x = (int)(factor * gcascade->p0 + 0.5);
-            int equRect_y = (int)(factor * gcascade->p1 + 0.5);
-            int equRect_w = (int)(factor * gcascade->p3 + 0.5);
-            int equRect_h = (int)(factor * gcascade->p2 + 0.5);
-            p[i].s[0] = equRect_x;
-            p[i].s[1] = equRect_y;
-            p[i].s[2] = equRect_x + equRect_w;
-            p[i].s[3] = equRect_y + equRect_h;
-            correction[i] = 1. / (equRect_w * equRect_h);
-            int startnodenum = m_nodenum * i;
-            float factor2 = (float)factor;
-
-            vector<pair<size_t, const void *> > args1;
-            args1.push_back ( make_pair(sizeof(cl_mem) , (void *)&((OclBuffers *)buffers)->nodebuffer ));
-            args1.push_back ( make_pair(sizeof(cl_mem) , (void *)&((OclBuffers *)buffers)->newnodebuffer ));
-            args1.push_back ( make_pair(sizeof(cl_float) , (void *)&factor2 ));
-            args1.push_back ( make_pair(sizeof(cl_float) , (void *)&correction[i] ));
-            args1.push_back ( make_pair(sizeof(cl_int) , (void *)&startnodenum ));
-
-            size_t globalThreads2[3] = {m_nodenum, 1, 1};
-
-            openCLExecuteKernel(Context::getContext(), &haarobjectdetect_scaled2, "gpuscaleclassifier", globalThreads2, NULL/*localThreads2*/, args1, -1, -1);
-        }
-        openCLSafeCall(clEnqueueWriteBuffer(qu, ((OclBuffers *)buffers)->stagebuffer, 1, 0, sizeof(GpuHidHaarStageClassifier)*gcascade->count, stage, 0, NULL, NULL));
-        openCLSafeCall(clEnqueueWriteBuffer(qu, ((OclBuffers *)buffers)->pbuffer, 1, 0, sizeof(cl_int4)*m_loopcount, p, 0, NULL, NULL));
-        openCLSafeCall(clEnqueueWriteBuffer(qu, ((OclBuffers *)buffers)->correctionbuffer, 1, 0, sizeof(cl_float)*m_loopcount, correction, 0, NULL, NULL));
-
-        free(p);
-        free(correction);
-    }
-    initialized = true;
-}
-
-void cv::ocl::OclCascadeClassifierBuf::CreateBaseBufs(const int datasize, const int totalclassifier,
-                                                      const int flags, const int outputsz)
-{
-    if (!initialized)
-    {
-        buffers = malloc(sizeof(OclBuffers));
-
-        size_t tempSize =
-            sizeof(GpuHidHaarStageClassifier) * ((GpuHidHaarClassifierCascade *)oldCascade->hid_cascade)->count;
-        m_nodenum = (datasize - sizeof(GpuHidHaarClassifierCascade) - tempSize - sizeof(GpuHidHaarClassifier) * totalclassifier)
-            / sizeof(GpuHidHaarTreeNode);
-
-        ((OclBuffers *)buffers)->stagebuffer     = openCLCreateBuffer(cv::ocl::Context::getContext(), CL_MEM_READ_ONLY,  tempSize);
-        ((OclBuffers *)buffers)->nodebuffer      = openCLCreateBuffer(cv::ocl::Context::getContext(), CL_MEM_READ_ONLY,  m_nodenum * sizeof(GpuHidHaarTreeNode));
-    }
-
-    if (initialized
-        && ((m_flags & CV_HAAR_SCALE_IMAGE) ^ (flags & CV_HAAR_SCALE_IMAGE)))
-    {
-        openCLSafeCall(clReleaseMemObject(((OclBuffers *)buffers)->candidatebuffer));
-    }
-
-    if (flags & CV_HAAR_SCALE_IMAGE)
-    {
-        ((OclBuffers *)buffers)->candidatebuffer = openCLCreateBuffer(cv::ocl::Context::getContext(),
-                                                        CL_MEM_WRITE_ONLY,
-                                                        4 * sizeof(int) * outputsz);
-    }
-    else
-    {
-        ((OclBuffers *)buffers)->candidatebuffer = openCLCreateBuffer(cv::ocl::Context::getContext(),
-                                                        CL_MEM_WRITE_ONLY | CL_MEM_ALLOC_HOST_PTR,
-                                                        4 * sizeof(int) * outputsz);
-    }
-}
-
-void cv::ocl::OclCascadeClassifierBuf::CreateFactorRelatedBufs(
-    const int rows, const int cols, const int flags,
-    const double scaleFactor, const size_t localThreads[],
-    CvSize minSize, CvSize maxSize)
-{
-    if (initialized)
-    {
-        if ((m_flags & CV_HAAR_SCALE_IMAGE) && !(flags & CV_HAAR_SCALE_IMAGE))
-        {
-            gimg1.release();
-            gsum.release();
-            gsqsum.release();
-            gsqsum_t.release();
-        }
-        else if (!(m_flags & CV_HAAR_SCALE_IMAGE) && (flags & CV_HAAR_SCALE_IMAGE))
-        {
-            openCLSafeCall(clReleaseMemObject(((OclBuffers *)buffers)->newnodebuffer));
-            openCLSafeCall(clReleaseMemObject(((OclBuffers *)buffers)->correctionbuffer));
-            openCLSafeCall(clReleaseMemObject(((OclBuffers *)buffers)->pbuffer));
-        }
-        else if ((m_flags & CV_HAAR_SCALE_IMAGE) && (flags & CV_HAAR_SCALE_IMAGE))
-        {
-            if (fabs(m_scaleFactor - scaleFactor) < 1e-6
-                && (rows == m_rows && cols == m_cols)
-                && (minSize.width == m_minSize.width)
-                && (minSize.height == m_minSize.height)
-                && (maxSize.width == m_maxSize.width)
-                && (maxSize.height == m_maxSize.height))
-            {
-                return;
-            }
-        }
-        else
-        {
-            if (fabs(m_scaleFactor - scaleFactor) < 1e-6
-                && (rows == m_rows && cols == m_cols)
-                && (minSize.width == m_minSize.width)
-                && (minSize.height == m_minSize.height)
-                && (maxSize.width == m_maxSize.width)
-                && (maxSize.height == m_maxSize.height))
-            {
-                return;
-            }
-            else
-            {
-                openCLSafeCall(clReleaseMemObject(((OclBuffers *)buffers)->newnodebuffer));
-                openCLSafeCall(clReleaseMemObject(((OclBuffers *)buffers)->correctionbuffer));
-                openCLSafeCall(clReleaseMemObject(((OclBuffers *)buffers)->pbuffer));
-            }
-        }
-    }
-
-    int loopcount;
-    int indexy = 0;
-    int totalheight = 0;
-    double factor;
-    Rect roi;
-    CvSize sz;
-    CvSize winSize0 = oldCascade->orig_window_size;
-    detect_piramid_info *scaleinfo;
-    cl_command_queue qu = getClCommandQueue(Context::getContext());
-    if (flags & CV_HAAR_SCALE_IMAGE)
-    {
-        for(factor = 1.f;; factor *= scaleFactor)
-        {
-            CvSize winSize = { cvRound(winSize0.width * factor), cvRound(winSize0.height * factor) };
-            sz.width     = cvRound( cols / factor ) + 1;
-            sz.height    = cvRound( rows / factor ) + 1;
-            CvSize sz1     = { sz.width - winSize0.width - 1,      sz.height - winSize0.height - 1 };
-
-            if( sz1.width <= 0 || sz1.height <= 0 )
-                break;
-            if( winSize.width > maxSize.width || winSize.height > maxSize.height )
-                break;
-            if( winSize.width < minSize.width || winSize.height < minSize.height )
-                continue;
-
-            totalheight += sz.height;
-            sizev.push_back(sz);
-            scalev.push_back(static_cast<float>(factor));
-        }
-
-        loopcount = sizev.size();
-        gimg1.create(rows, cols, CV_8UC1);
-        gsum.create(totalheight + 4, cols + 1, CV_32SC1);
-        gsqsum.create(totalheight + 4, cols + 1, CV_32FC1);
-
-        int sdepth = 0;
-        if(Context::getContext()->supportsFeature(FEATURE_CL_DOUBLE))
-            sdepth = CV_64FC1;
-        else
-            sdepth = CV_32FC1;
-        sdepth = CV_MAT_DEPTH(sdepth);
-        int type = CV_MAKE_TYPE(sdepth, 1);
-
-        gsqsum_t.create(totalheight + 4, cols + 1, type);
-
-        scaleinfo = (detect_piramid_info *)malloc(sizeof(detect_piramid_info) * loopcount);
-        for( int i = 0; i < loopcount; i++ )
-        {
-            sz = sizev[i];
-            roi = Rect(0, indexy, sz.width, sz.height);
-            int width = sz.width - 1 - oldCascade->orig_window_size.width;
-            int height = sz.height - 1 - oldCascade->orig_window_size.height;
-            int grpnumperline = (width + localThreads[0] - 1) / localThreads[0];
-            int totalgrp = ((height + localThreads[1] - 1) / localThreads[1]) * grpnumperline;
-
-            ((detect_piramid_info *)scaleinfo)[i].width_height = (width << 16) | height;
-            ((detect_piramid_info *)scaleinfo)[i].grpnumperline_totalgrp = (grpnumperline << 16) | totalgrp;
-            ((detect_piramid_info *)scaleinfo)[i].imgoff = gsum(roi).offset >> 2;
-            ((detect_piramid_info *)scaleinfo)[i].factor = scalev[i];
-
-            indexy += sz.height;
-        }
-    }
-    else
-    {
-        for(factor = 1;
-            cvRound(factor * winSize0.width) < cols - 10 && cvRound(factor * winSize0.height) < rows - 10;
-            factor *= scaleFactor)
-        {
-            CvSize winSize = { cvRound( winSize0.width * factor ), cvRound( winSize0.height * factor ) };
-            if( winSize.width < minSize.width || winSize.height < minSize.height )
-            {
-                continue;
-            }
-            sizev.push_back(winSize);
-            scalev.push_back(factor);
-        }
-
-        loopcount = scalev.size();
-        if(loopcount == 0)
-        {
-            loopcount = 1;
-            sizev.push_back(minSize);
-            scalev.push_back( std::min(cvRound(minSize.width / winSize0.width), cvRound(minSize.height / winSize0.height)) );
-        }
-
-        ((OclBuffers *)buffers)->pbuffer = openCLCreateBuffer(cv::ocl::Context::getContext(), CL_MEM_READ_ONLY,
-            sizeof(cl_int4) * loopcount);
-        ((OclBuffers *)buffers)->correctionbuffer = openCLCreateBuffer(cv::ocl::Context::getContext(), CL_MEM_READ_ONLY,
-            sizeof(cl_float) * loopcount);
-        ((OclBuffers *)buffers)->newnodebuffer = openCLCreateBuffer(cv::ocl::Context::getContext(), CL_MEM_READ_WRITE,
-            loopcount * m_nodenum * sizeof(GpuHidHaarTreeNode));
-
-        scaleinfo = (detect_piramid_info *)malloc(sizeof(detect_piramid_info) * loopcount);
-        for( int i = 0; i < loopcount; i++ )
-        {
-            sz = sizev[i];
-            factor = scalev[i];
-            double ystep = cv::max(2.,factor);
-            int width = cvRound((cols - 1 - sz.width  + ystep - 1) / ystep);
-            int height = cvRound((rows - 1 - sz.height + ystep - 1) / ystep);
-            int grpnumperline = (width + localThreads[0] - 1) / localThreads[0];
-            int totalgrp = ((height + localThreads[1] - 1) / localThreads[1]) * grpnumperline;
-
-            ((detect_piramid_info *)scaleinfo)[i].width_height = (width << 16) | height;
-            ((detect_piramid_info *)scaleinfo)[i].grpnumperline_totalgrp = (grpnumperline << 16) | totalgrp;
-            ((detect_piramid_info *)scaleinfo)[i].imgoff = 0;
-            ((detect_piramid_info *)scaleinfo)[i].factor = factor;
-        }
-    }
-
-    if (loopcount != m_loopcount)
-    {
-        if (initialized)
-        {
-            openCLSafeCall(clReleaseMemObject(((OclBuffers *)buffers)->scaleinfobuffer));
-        }
-        ((OclBuffers *)buffers)->scaleinfobuffer = openCLCreateBuffer(cv::ocl::Context::getContext(), CL_MEM_READ_ONLY, sizeof(detect_piramid_info) * loopcount);
-    }
-
-    openCLSafeCall(clEnqueueWriteBuffer(qu, ((OclBuffers *)buffers)->scaleinfobuffer, 1, 0,
-        sizeof(detect_piramid_info)*loopcount,
-        scaleinfo, 0, NULL, NULL));
-    free(scaleinfo);
-
-    m_loopcount = loopcount;
-}
-
-void cv::ocl::OclCascadeClassifierBuf::GenResult(CV_OUT std::vector<cv::Rect>& faces,
-                                                 const std::vector<cv::Rect> &rectList,
-                                                 const std::vector<int> &rweights)
-{
-    MemStorage tempStorage(cvCreateMemStorage(0));
-    CvSeq *result_seq = cvCreateSeq( 0, sizeof(CvSeq), sizeof(CvAvgComp), tempStorage );
-
-    if( findBiggestObject && rectList.size() )
-    {
-        CvAvgComp result_comp = {{0, 0, 0, 0}, 0};
-
->>>>>>> 7703b63c
         for( size_t i = 0; i < rectList.size(); i++ )
         {
             cv::Rect r = rectList[i];
