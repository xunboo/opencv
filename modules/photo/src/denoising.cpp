/*M///////////////////////////////////////////////////////////////////////////////////////
//
//  IMPORTANT: READ BEFORE DOWNLOADING, COPYING, INSTALLING OR USING.
//
//  By downloading, copying, installing or using the software you agree to this license.
//  If you do not agree to this license, do not download, install,
//  copy or use the software.
//
//
//                        Intel License Agreement
//                For Open Source Computer Vision Library
//
// Copyright (C) 2000, Intel Corporation, all rights reserved.
// Third party copyrights are property of their respective icvers.
//
// Redistribution and use in source and binary forms, with or without modification,
// are permitted provided that the following conditions are met:
//
//   * Redistribution's of source code must retain the above copyright notice,
//     this list of conditions and the following disclaimer.
//
//   * Redistribution's in binary form must reproduce the above copyright notice,
//     this list of conditions and the following disclaimer in the documentation
//     and/or other materials provided with the distribution.
//
//   * The name of Intel Corporation may not be used to endorse or promote products
//     derived from this software without specific prior written permission.
//
// This software is provided by the copyright holders and contributors "as is" and
// any express or implied warranties, including, but not limited to, the implied
// warranties of merchantability and fitness for a particular purpose are disclaimed.
// In no event shall the Intel Corporation or contributors be liable for any direct,
// indirect, incidental, special, exemplary, or consequential damages
// (including, but not limited to, procurement of substitute goods or services;
// loss of use, data, or profits; or business interruption) however caused
// and on any theory of liability, whether in contract, strict liability,
// or tort (including negligence or otherwise) arising in any way out of
// the use of this software, even if advised of the possibility of such damage.
//
//M*/

#include "precomp.hpp"
#include "opencv2/photo.hpp"
#include "opencv2/imgproc.hpp"
#include "fast_nlmeans_denoising_invoker.hpp"
#include "fast_nlmeans_multi_denoising_invoker.hpp"

void cv::fastNlMeansDenoising( InputArray _src, OutputArray _dst, float h,
                               int templateWindowSize, int searchWindowSize)
{
    Mat src = _src.getMat();
    _dst.create(src.size(), src.type());
    Mat dst = _dst.getMat();

#ifdef HAVE_TEGRA_OPTIMIZATION
    if(tegra::fastNlMeansDenoising(src, dst, h, templateWindowSize, searchWindowSize))
        return;
#endif

    switch (src.type()) {
        case CV_8U:
            parallel_for_(cv::Range(0, src.rows),
                FastNlMeansDenoisingInvoker<uchar>(
                    src, dst, templateWindowSize, searchWindowSize, h));
            break;
        case CV_8UC2:
            parallel_for_(cv::Range(0, src.rows),
                FastNlMeansDenoisingInvoker<cv::Vec2b>(
                    src, dst, templateWindowSize, searchWindowSize, h));
            break;
        case CV_8UC3:
            parallel_for_(cv::Range(0, src.rows),
                FastNlMeansDenoisingInvoker<cv::Vec3b>(
                    src, dst, templateWindowSize, searchWindowSize, h));
            break;
        default:
            CV_Error(Error::StsBadArg,
                "Unsupported image format! Only CV_8UC1, CV_8UC2 and CV_8UC3 are supported");
    }
}

void cv::fastNlMeansDenoisingColored( InputArray _src, OutputArray _dst,
                                      float h, float hForColorComponents,
                                      int templateWindowSize, int searchWindowSize)
{
    Mat src = _src.getMat();
    _dst.create(src.size(), src.type());
    Mat dst = _dst.getMat();

    if (src.type() != CV_8UC3) {
        CV_Error(Error::StsBadArg, "Type of input image should be CV_8UC3!");
        return;
    }

    Mat src_lab;
    cvtColor(src, src_lab, COLOR_LBGR2Lab);

    Mat l(src.size(), CV_8U);
    Mat ab(src.size(), CV_8UC2);
    Mat l_ab[] = { l, ab };
    int from_to[] = { 0,0, 1,1, 2,2 };
    mixChannels(&src_lab, 1, l_ab, 2, from_to, 3);

    fastNlMeansDenoising(l, l, h, templateWindowSize, searchWindowSize);
    fastNlMeansDenoising(ab, ab, hForColorComponents, templateWindowSize, searchWindowSize);

    Mat l_ab_denoised[] = { l, ab };
    Mat dst_lab(src.size(), src.type());
    mixChannels(l_ab_denoised, 2, &dst_lab, 1, from_to, 3);

    cvtColor(dst_lab, dst, COLOR_Lab2LBGR);
}

static void fastNlMeansDenoisingMultiCheckPreconditions(
                               const std::vector<Mat>& srcImgs,
                               int imgToDenoiseIndex, int temporalWindowSize,
                               int templateWindowSize, int searchWindowSize)
{
    int src_imgs_size = (int)srcImgs.size();
    if (src_imgs_size == 0) {
        CV_Error(Error::StsBadArg, "Input images vector should not be empty!");
    }

    if (temporalWindowSize % 2 == 0 ||
        searchWindowSize % 2 == 0 ||
        templateWindowSize % 2 == 0) {
        CV_Error(Error::StsBadArg, "All windows sizes should be odd!");
    }

    int temporalWindowHalfSize = temporalWindowSize / 2;
    if (imgToDenoiseIndex - temporalWindowHalfSize < 0 ||
        imgToDenoiseIndex + temporalWindowHalfSize >= src_imgs_size)
    {
        CV_Error(Error::StsBadArg,
            "imgToDenoiseIndex and temporalWindowSize "
            "should be choosen corresponding srcImgs size!");
    }

    for (int i = 1; i < src_imgs_size; i++) {
        if (srcImgs[0].size() != srcImgs[i].size() || srcImgs[0].type() != srcImgs[i].type()) {
            CV_Error(Error::StsBadArg, "Input images should have the same size and type!");
        }
    }
}

void cv::fastNlMeansDenoisingMulti( InputArrayOfArrays _srcImgs, OutputArray _dst,
                                    int imgToDenoiseIndex, int temporalWindowSize,
                                    float h, int templateWindowSize, int searchWindowSize)
{
    std::vector<Mat> srcImgs;
    _srcImgs.getMatVector(srcImgs);

    fastNlMeansDenoisingMultiCheckPreconditions(
        srcImgs, imgToDenoiseIndex,
        temporalWindowSize, templateWindowSize, searchWindowSize
    );
    _dst.create(srcImgs[0].size(), srcImgs[0].type());
    Mat dst = _dst.getMat();

    switch (srcImgs[0].type()) {
        case CV_8U:
            parallel_for_(cv::Range(0, srcImgs[0].rows),
                FastNlMeansMultiDenoisingInvoker<uchar>(
                    srcImgs, imgToDenoiseIndex, temporalWindowSize,
                    dst, templateWindowSize, searchWindowSize, h));
            break;
        case CV_8UC2:
            parallel_for_(cv::Range(0, srcImgs[0].rows),
                FastNlMeansMultiDenoisingInvoker<cv::Vec2b>(
                    srcImgs, imgToDenoiseIndex, temporalWindowSize,
                    dst, templateWindowSize, searchWindowSize, h));
            break;
        case CV_8UC3:
            parallel_for_(cv::Range(0, srcImgs[0].rows),
                FastNlMeansMultiDenoisingInvoker<cv::Vec3b>(
                    srcImgs, imgToDenoiseIndex, temporalWindowSize,
                    dst, templateWindowSize, searchWindowSize, h));
            break;
        default:
            CV_Error(Error::StsBadArg,
                "Unsupported matrix format! Only uchar, Vec2b, Vec3b are supported");
    }
}

void cv::fastNlMeansDenoisingColoredMulti( InputArrayOfArrays _srcImgs, OutputArray _dst,
                                           int imgToDenoiseIndex, int temporalWindowSize,
                                           float h, float hForColorComponents,
                                           int templateWindowSize, int searchWindowSize)
{
    std::vector<Mat> srcImgs;
    _srcImgs.getMatVector(srcImgs);

    fastNlMeansDenoisingMultiCheckPreconditions(
        srcImgs, imgToDenoiseIndex,
        temporalWindowSize, templateWindowSize, searchWindowSize
    );

    _dst.create(srcImgs[0].size(), srcImgs[0].type());
    Mat dst = _dst.getMat();

    int src_imgs_size = (int)srcImgs.size();

    if (srcImgs[0].type() != CV_8UC3) {
        CV_Error(Error::StsBadArg, "Type of input images should be CV_8UC3!");
        return;
    }

    int from_to[] = { 0,0, 1,1, 2,2 };

    // TODO convert only required images
    std::vector<Mat> src_lab(src_imgs_size);
    std::vector<Mat> l(src_imgs_size);
    std::vector<Mat> ab(src_imgs_size);
    for (int i = 0; i < src_imgs_size; i++) {
        src_lab[i] = Mat::zeros(srcImgs[0].size(), CV_8UC3);
        l[i] = Mat::zeros(srcImgs[0].size(), CV_8UC1);
        ab[i] = Mat::zeros(srcImgs[0].size(), CV_8UC2);
        cvtColor(srcImgs[i], src_lab[i], COLOR_LBGR2Lab);

        Mat l_ab[] = { l[i], ab[i] };
        mixChannels(&src_lab[i], 1, l_ab, 2, from_to, 3);
    }

    Mat dst_l;
    Mat dst_ab;

    fastNlMeansDenoisingMulti(
        l, dst_l, imgToDenoiseIndex, temporalWindowSize,
        h, templateWindowSize, searchWindowSize);

    fastNlMeansDenoisingMulti(
        ab, dst_ab, imgToDenoiseIndex, temporalWindowSize,
        hForColorComponents, templateWindowSize, searchWindowSize);

    Mat l_ab_denoised[] = { dst_l, dst_ab };
    Mat dst_lab(srcImgs[0].size(), srcImgs[0].type());
    mixChannels(l_ab_denoised, 2, &dst_lab, 1, from_to, 3);

<<<<<<< HEAD
    cvtColor(dst_lab, dst, COLOR_Lab2LBGR);
}

=======
    cvtColor(dst_lab, dst, CV_Lab2LBGR);
}
>>>>>>> 43aec5ad
<|MERGE_RESOLUTION|>--- conflicted
+++ resolved
@@ -236,11 +236,5 @@
     Mat dst_lab(srcImgs[0].size(), srcImgs[0].type());
     mixChannels(l_ab_denoised, 2, &dst_lab, 1, from_to, 3);
 
-<<<<<<< HEAD
     cvtColor(dst_lab, dst, COLOR_Lab2LBGR);
-}
-
-=======
-    cvtColor(dst_lab, dst, CV_Lab2LBGR);
-}
->>>>>>> 43aec5ad
+}