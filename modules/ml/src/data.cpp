/*M///////////////////////////////////////////////////////////////////////////////////////
//
//  IMPORTANT: READ BEFORE DOWNLOADING, COPYING, INSTALLING OR USING.
//
//  By downloading, copying, installing or using the software you agree to this license.
//  If you do not agree to this license, do not download, install,
//  copy or use the software.
//
//
//                        Intel License Agreement
//
// Copyright (C) 2000, Intel Corporation, all rights reserved.
// Third party copyrights are property of their respective owners.
//
// Redistribution and use in source and binary forms, with or without modification,
// are permitted provided that the following conditions are met:
//
//   * Redistribution's of source code must retain the above copyright notice,
//     this list of conditions and the following disclaimer.
//
//   * Redistribution's in binary form must reproduce the above copyright notice,
//     this list of conditions and the following disclaimer in the documentation
//     and/or other materials provided with the distribution.
//
//   * The name of Intel Corporation may not be used to endorse or promote products
//     derived from this software without specific prior written permission.
//
// This software is provided by the copyright holders and contributors "as is" and
// any express or implied warranties, including, but not limited to, the implied
// warranties of merchantability and fitness for a particular purpose are disclaimed.
// In no event shall the Intel Corporation or contributors be liable for any direct,
// indirect, incidental, special, exemplary, or consequential damages
// (including, but not limited to, procurement of substitute goods or services;
// loss of use, data, or profits; or business interruption) however caused
// and on any theory of liability, whether in contract, strict liability,
// or tort (including negligence or otherwise) arising in any way out of
// the use of this software, even if advised of the possibility of such damage.
//
//M*/

#include "precomp.hpp"
#include <ctype.h>
#include <algorithm>
#include <iterator>

#include <opencv2/core/utils/logger.hpp>

namespace cv { namespace ml {

static const float MISSED_VAL = TrainData::missingValue();
static const int VAR_MISSED = VAR_ORDERED;

TrainData::~TrainData() {}

<<<<<<< HEAD
=======
Mat TrainData::getTestSamples() const
{
    Mat idx = getTestSampleIdx();
    Mat samples = getSamples();
    return idx.empty() ? Mat() : getSubMatrix(samples, idx, getLayout());
}

>>>>>>> 3c03fb56
Mat TrainData::getSubVector(const Mat& vec, const Mat& idx)
{
    if (!(vec.cols == 1 || vec.rows == 1))
        CV_LOG_WARNING(NULL, "'getSubVector(const Mat& vec, const Mat& idx)' call with non-1D input is deprecated. It is not designed to work with 2D matrixes (especially with 'cv::ml::COL_SAMPLE' layout).");
    return getSubMatrix(vec, idx, vec.rows == 1 ? cv::ml::COL_SAMPLE : cv::ml::ROW_SAMPLE);
}

template<typename T>
Mat getSubMatrixImpl(const Mat& m, const Mat& idx, int layout)
{
    int nidx = idx.checkVector(1, CV_32S);
    int dims = m.cols, nsamples = m.rows;

    Mat subm;
    if (layout == COL_SAMPLE)
    {
        std::swap(dims, nsamples);
        subm.create(dims, nidx, m.type());
    }
    else
    {
        subm.create(nidx, dims, m.type());
    }

    for (int i = 0; i < nidx; i++)
    {
        int k = idx.at<int>(i); CV_CheckGE(k, 0, "Bad idx"); CV_CheckLT(k, nsamples, "Bad idx or layout");
        if (dims == 1)
        {
            subm.at<T>(i) = m.at<T>(k);  // at() has "transparent" access for 1D col-based / row-based vectors.
        }
        else if (layout == COL_SAMPLE)
        {
            for (int j = 0; j < dims; j++)
                subm.at<T>(j, i) = m.at<T>(j, k);
        }
        else
        {
            for (int j = 0; j < dims; j++)
                subm.at<T>(i, j) = m.at<T>(k, j);
        }
    }
    return subm;
}

Mat TrainData::getSubMatrix(const Mat& m, const Mat& idx, int layout)
{
    if (idx.empty())
        return m;
    int type = m.type();
    CV_CheckType(type, type == CV_32S || type == CV_32F || type == CV_64F, "");
    if (type == CV_32S || type == CV_32F)  // 32-bit
        return getSubMatrixImpl<int>(m, idx, layout);
    if (type == CV_64F)  // 64-bit
        return getSubMatrixImpl<double>(m, idx, layout);
    CV_Error(Error::StsInternal, "");
}


class TrainDataImpl CV_FINAL : public TrainData
{
public:
    typedef std::map<String, int> MapType;

    TrainDataImpl()
    {
        file = 0;
        clear();
    }

    virtual ~TrainDataImpl() { closeFile(); }

    int getLayout() const CV_OVERRIDE { return layout; }
    int getNSamples() const CV_OVERRIDE
    {
        return !sampleIdx.empty() ? (int)sampleIdx.total() :
               layout == ROW_SAMPLE ? samples.rows : samples.cols;
    }
    int getNTrainSamples() const CV_OVERRIDE
    {
        return !trainSampleIdx.empty() ? (int)trainSampleIdx.total() : getNSamples();
    }
    int getNTestSamples() const CV_OVERRIDE
    {
        return !testSampleIdx.empty() ? (int)testSampleIdx.total() : 0;
    }
    int getNVars() const CV_OVERRIDE
    {
        return !varIdx.empty() ? (int)varIdx.total() : getNAllVars();
    }
    int getNAllVars() const CV_OVERRIDE
    {
        return layout == ROW_SAMPLE ? samples.cols : samples.rows;
    }

    Mat getTestSamples() const CV_OVERRIDE
    {
        Mat idx = getTestSampleIdx();
        return idx.empty() ? Mat() : getSubVector(samples, idx);
    }

    Mat getSamples() const CV_OVERRIDE { return samples; }
    Mat getResponses() const CV_OVERRIDE { return responses; }
    Mat getMissing() const CV_OVERRIDE { return missing; }
    Mat getVarIdx() const CV_OVERRIDE { return varIdx; }
    Mat getVarType() const CV_OVERRIDE { return varType; }
    int getResponseType() const CV_OVERRIDE
    {
        return classLabels.empty() ? VAR_ORDERED : VAR_CATEGORICAL;
    }
    Mat getTrainSampleIdx() const CV_OVERRIDE { return !trainSampleIdx.empty() ? trainSampleIdx : sampleIdx; }
    Mat getTestSampleIdx() const CV_OVERRIDE { return testSampleIdx; }
    Mat getSampleWeights() const CV_OVERRIDE
    {
        return sampleWeights;
    }
    Mat getTrainSampleWeights() const CV_OVERRIDE
    {
        return getSubVector(sampleWeights, getTrainSampleIdx());  // 1D-vector
    }
    Mat getTestSampleWeights() const CV_OVERRIDE
    {
        Mat idx = getTestSampleIdx();
        return idx.empty() ? Mat() : getSubVector(sampleWeights, idx);  // 1D-vector
    }
    Mat getTrainResponses() const CV_OVERRIDE
    {
        return getSubMatrix(responses, getTrainSampleIdx(), cv::ml::ROW_SAMPLE);  // col-based responses are transposed in setData()
    }
    Mat getTrainNormCatResponses() const CV_OVERRIDE
    {
        return getSubMatrix(normCatResponses, getTrainSampleIdx(), cv::ml::ROW_SAMPLE);  // like 'responses'
    }
    Mat getTestResponses() const CV_OVERRIDE
    {
        Mat idx = getTestSampleIdx();
        return idx.empty() ? Mat() : getSubMatrix(responses, idx, cv::ml::ROW_SAMPLE);  // col-based responses are transposed in setData()
    }
    Mat getTestNormCatResponses() const CV_OVERRIDE
    {
        Mat idx = getTestSampleIdx();
        return idx.empty() ? Mat() : getSubMatrix(normCatResponses, idx, cv::ml::ROW_SAMPLE);  // like 'responses'
    }
    Mat getNormCatResponses() const CV_OVERRIDE { return normCatResponses; }
    Mat getClassLabels() const CV_OVERRIDE { return classLabels; }
    Mat getClassCounters() const { return classCounters; }
    int getCatCount(int vi) const CV_OVERRIDE
    {
        int n = (int)catOfs.total();
        CV_Assert( 0 <= vi && vi < n );
        Vec2i ofs = catOfs.at<Vec2i>(vi);
        return ofs[1] - ofs[0];
    }

    Mat getCatOfs() const CV_OVERRIDE { return catOfs; }
    Mat getCatMap() const CV_OVERRIDE { return catMap; }

    Mat getDefaultSubstValues() const CV_OVERRIDE { return missingSubst; }

    void closeFile() { if(file) fclose(file); file=0; }
    void clear()
    {
        closeFile();
        samples.release();
        missing.release();
        varType.release();
        varSymbolFlags.release();
        responses.release();
        sampleIdx.release();
        trainSampleIdx.release();
        testSampleIdx.release();
        normCatResponses.release();
        classLabels.release();
        classCounters.release();
        catMap.release();
        catOfs.release();
        nameMap = MapType();
        layout = ROW_SAMPLE;
    }

    typedef std::map<int, int> CatMapHash;

    void setData(InputArray _samples, int _layout, InputArray _responses,
                 InputArray _varIdx, InputArray _sampleIdx, InputArray _sampleWeights,
                 InputArray _varType, InputArray _missing)
    {
        clear();

        CV_Assert(_layout == ROW_SAMPLE || _layout == COL_SAMPLE );
        samples = _samples.getMat();
        layout = _layout;
        responses = _responses.getMat();
        varIdx = _varIdx.getMat();
        sampleIdx = _sampleIdx.getMat();
        sampleWeights = _sampleWeights.getMat();
        varType = _varType.getMat();
        missing = _missing.getMat();

        int nsamples = layout == ROW_SAMPLE ? samples.rows : samples.cols;
        int ninputvars = layout == ROW_SAMPLE ? samples.cols : samples.rows;
        int i, noutputvars = 0;

        CV_Assert( samples.type() == CV_32F || samples.type() == CV_32S );

        if( !sampleIdx.empty() )
        {
            CV_Assert( (sampleIdx.checkVector(1, CV_32S, true) > 0 &&
                       checkRange(sampleIdx, true, 0, 0, nsamples)) ||
                       sampleIdx.checkVector(1, CV_8U, true) == nsamples );
            if( sampleIdx.type() == CV_8U )
                sampleIdx = convertMaskToIdx(sampleIdx);
        }

        if( !sampleWeights.empty() )
        {
            CV_Assert( sampleWeights.checkVector(1, CV_32F, true) == nsamples );
        }
        else
        {
            sampleWeights = Mat::ones(nsamples, 1, CV_32F);
        }

        if( !varIdx.empty() )
        {
            CV_Assert( (varIdx.checkVector(1, CV_32S, true) > 0 &&
                       checkRange(varIdx, true, 0, 0, ninputvars)) ||
                       varIdx.checkVector(1, CV_8U, true) == ninputvars );
            if( varIdx.type() == CV_8U )
                varIdx = convertMaskToIdx(varIdx);
            varIdx = varIdx.clone();
            std::sort(varIdx.ptr<int>(), varIdx.ptr<int>() + varIdx.total());
        }

        if( !responses.empty() )
        {
            CV_Assert( responses.type() == CV_32F || responses.type() == CV_32S );
            if( (responses.cols == 1 || responses.rows == 1) && (int)responses.total() == nsamples )
                noutputvars = 1;
            else
            {
                CV_Assert( (layout == ROW_SAMPLE && responses.rows == nsamples) ||
                           (layout == COL_SAMPLE && responses.cols == nsamples) );
                noutputvars = layout == ROW_SAMPLE ? responses.cols : responses.rows;
            }
            if( !responses.isContinuous() || (layout == COL_SAMPLE && noutputvars > 1) )
            {
                Mat temp;
                transpose(responses, temp);
                responses = temp;
            }
        }

        int nvars = ninputvars + noutputvars;

        if( !varType.empty() )
        {
            CV_Assert( varType.checkVector(1, CV_8U, true) == nvars &&
                       checkRange(varType, true, 0, VAR_ORDERED, VAR_CATEGORICAL+1) );
        }
        else
        {
            varType.create(1, nvars, CV_8U);
            varType = Scalar::all(VAR_ORDERED);
            if( noutputvars == 1 )
                varType.at<uchar>(ninputvars) = (uchar)(responses.type() < CV_32F ? VAR_CATEGORICAL : VAR_ORDERED);
        }

        if( noutputvars > 1 )
        {
            for( i = 0; i < noutputvars; i++ )
                CV_Assert( varType.at<uchar>(ninputvars + i) == VAR_ORDERED );
        }

        catOfs = Mat::zeros(1, nvars, CV_32SC2);
        missingSubst = Mat::zeros(1, nvars, CV_32F);

        vector<int> labels, counters, sortbuf, tempCatMap;
        vector<Vec2i> tempCatOfs;
        CatMapHash ofshash;

        AutoBuffer<uchar> buf(nsamples);
        Mat non_missing(layout == ROW_SAMPLE ? Size(1, nsamples) : Size(nsamples, 1), CV_8U, buf.data());
        bool haveMissing = !missing.empty();
        if( haveMissing )
        {
            CV_Assert( missing.size() == samples.size() && missing.type() == CV_8U );
        }

        // we iterate through all the variables. For each categorical variable we build a map
        // in order to convert input values of the variable into normalized values (0..catcount_vi-1)
        // often many categorical variables are similar, so we compress the map - try to re-use
        // maps for different variables if they are identical
        for( i = 0; i < ninputvars; i++ )
        {
            Mat values_i = layout == ROW_SAMPLE ? samples.col(i) : samples.row(i);

            if( varType.at<uchar>(i) == VAR_CATEGORICAL )
            {
                preprocessCategorical(values_i, 0, labels, 0, sortbuf);
                missingSubst.at<float>(i) = -1.f;
                int j, m = (int)labels.size();
                CV_Assert( m > 0 );
                int a = labels.front(), b = labels.back();
                const int* currmap = &labels[0];
                int hashval = ((unsigned)a*127 + (unsigned)b)*127 + m;
                CatMapHash::iterator it = ofshash.find(hashval);
                if( it != ofshash.end() )
                {
                    int vi = it->second;
                    Vec2i ofs0 = tempCatOfs[vi];
                    int m0 = ofs0[1] - ofs0[0];
                    const int* map0 = &tempCatMap[ofs0[0]];
                    if( m0 == m && map0[0] == a && map0[m0-1] == b )
                    {
                        for( j = 0; j < m; j++ )
                            if( map0[j] != currmap[j] )
                                break;
                        if( j == m )
                        {
                            // re-use the map
                            tempCatOfs.push_back(ofs0);
                            continue;
                        }
                    }
                }
                else
                    ofshash[hashval] = i;
                Vec2i ofs;
                ofs[0] = (int)tempCatMap.size();
                ofs[1] = ofs[0] + m;
                tempCatOfs.push_back(ofs);
                std::copy(labels.begin(), labels.end(), std::back_inserter(tempCatMap));
            }
            else
            {
                tempCatOfs.push_back(Vec2i(0, 0));
                /*Mat missing_i = layout == ROW_SAMPLE ? missing.col(i) : missing.row(i);
                compare(missing_i, Scalar::all(0), non_missing, CMP_EQ);
                missingSubst.at<float>(i) = (float)(mean(values_i, non_missing)[0]);*/
                missingSubst.at<float>(i) = 0.f;
            }
        }

        if( !tempCatOfs.empty() )
        {
            Mat(tempCatOfs).copyTo(catOfs);
            Mat(tempCatMap).copyTo(catMap);
        }

        if( noutputvars > 0 && varType.at<uchar>(ninputvars) == VAR_CATEGORICAL )
        {
            preprocessCategorical(responses, &normCatResponses, labels, &counters, sortbuf);
            Mat(labels).copyTo(classLabels);
            Mat(counters).copyTo(classCounters);
        }
    }

    Mat convertMaskToIdx(const Mat& mask)
    {
        int i, j, nz = countNonZero(mask), n = mask.cols + mask.rows - 1;
        Mat idx(1, nz, CV_32S);
        for( i = j = 0; i < n; i++ )
            if( mask.at<uchar>(i) )
                idx.at<int>(j++) = i;
        return idx;
    }

    struct CmpByIdx
    {
        CmpByIdx(const int* _data, int _step) : data(_data), step(_step) {}
        bool operator ()(int i, int j) const { return data[i*step] < data[j*step]; }
        const int* data;
        int step;
    };

    void preprocessCategorical(const Mat& data, Mat* normdata, vector<int>& labels,
                               vector<int>* counters, vector<int>& sortbuf)
    {
        CV_Assert((data.cols == 1 || data.rows == 1) && (data.type() == CV_32S || data.type() == CV_32F));
        int* odata = 0;
        int ostep = 0;

        if(normdata)
        {
            normdata->create(data.size(), CV_32S);
            odata = normdata->ptr<int>();
            ostep = normdata->isContinuous() ? 1 : (int)normdata->step1();
        }

        int i, n = data.cols + data.rows - 1;
        sortbuf.resize(n*2);
        int* idx = &sortbuf[0];
        int* idata = (int*)data.ptr<int>();
        int istep = data.isContinuous() ? 1 : (int)data.step1();

        if( data.type() == CV_32F )
        {
            idata = idx + n;
            const float* fdata = data.ptr<float>();
            for( i = 0; i < n; i++ )
            {
                if( fdata[i*istep] == MISSED_VAL )
                    idata[i] = -1;
                else
                {
                    idata[i] = cvRound(fdata[i*istep]);
                    CV_Assert( (float)idata[i] == fdata[i*istep] );
                }
            }
            istep = 1;
        }

        for( i = 0; i < n; i++ )
            idx[i] = i;

        std::sort(idx, idx + n, CmpByIdx(idata, istep));

        int clscount = 1;
        for( i = 1; i < n; i++ )
            clscount += idata[idx[i]*istep] != idata[idx[i-1]*istep];

        int clslabel = -1;
        int prev = ~idata[idx[0]*istep];
        int previdx = 0;

        labels.resize(clscount);
        if(counters)
            counters->resize(clscount);

        for( i = 0; i < n; i++ )
        {
            int l = idata[idx[i]*istep];
            if( l != prev )
            {
                clslabel++;
                labels[clslabel] = l;
                int k = i - previdx;
                if( clslabel > 0 && counters )
                    counters->at(clslabel-1) = k;
                prev = l;
                previdx = i;
            }
            if(odata)
                odata[idx[i]*ostep] = clslabel;
        }
        if(counters)
            counters->at(clslabel) = i - previdx;
    }

    bool loadCSV(const String& filename, int headerLines,
                 int responseStartIdx, int responseEndIdx,
                 const String& varTypeSpec, char delimiter, char missch)
    {
        const int M = 1000000;
        const char delimiters[3] = { ' ', delimiter, '\0' };
        int nvars = 0;
        bool varTypesSet = false;

        clear();

        file = fopen( filename.c_str(), "rt" );

        if( !file )
            return false;

        std::vector<char> _buf(M);
        std::vector<float> allresponses;
        std::vector<float> rowvals;
        std::vector<uchar> vtypes, rowtypes;
        std::vector<uchar> vsymbolflags;
        bool haveMissed = false;
        char* buf = &_buf[0];

        int i, ridx0 = responseStartIdx, ridx1 = responseEndIdx;
        int ninputvars = 0, noutputvars = 0;

        Mat tempSamples, tempMissing, tempResponses;
        MapType tempNameMap;
        int catCounter = 1;

        // skip header lines
        int lineno = 0;
        for(;;lineno++)
        {
            if( !fgets(buf, M, file) )
                break;
            if(lineno < headerLines )
                continue;
            // trim trailing spaces
            int idx = (int)strlen(buf)-1;
            while( idx >= 0 && isspace(buf[idx]) )
                buf[idx--] = '\0';
            // skip spaces in the beginning
            char* ptr = buf;
            while( *ptr != '\0' && isspace(*ptr) )
                ptr++;
            // skip commented off lines
            if(*ptr == '#')
                continue;
            rowvals.clear();
            rowtypes.clear();

            char* token = strtok(buf, delimiters);
            if (!token)
                break;

            for(;;)
            {
                float val=0.f; int tp = 0;
                decodeElem( token, val, tp, missch, tempNameMap, catCounter );
                if( tp == VAR_MISSED )
                    haveMissed = true;
                rowvals.push_back(val);
                rowtypes.push_back((uchar)tp);
                token = strtok(NULL, delimiters);
                if (!token)
                    break;
            }

            if( nvars == 0 )
            {
                if( rowvals.empty() )
                    CV_Error(CV_StsBadArg, "invalid CSV format; no data found");
                nvars = (int)rowvals.size();
                if( !varTypeSpec.empty() && varTypeSpec.size() > 0 )
                {
                    setVarTypes(varTypeSpec, nvars, vtypes);
                    varTypesSet = true;
                }
                else
                    vtypes = rowtypes;
                vsymbolflags.resize(nvars);
                for( i = 0; i < nvars; i++ )
                    vsymbolflags[i] = (uchar)(rowtypes[i] == VAR_CATEGORICAL);

                ridx0 = ridx0 >= 0 ? ridx0 : ridx0 == -1 ? nvars - 1 : -1;
                ridx1 = ridx1 >= 0 ? ridx1 : ridx0 >= 0 ? ridx0+1 : -1;
                CV_Assert(ridx1 > ridx0);
                noutputvars = ridx0 >= 0 ? ridx1 - ridx0 : 0;
                ninputvars = nvars - noutputvars;
            }
            else
                CV_Assert( nvars == (int)rowvals.size() );

            // check var types
            for( i = 0; i < nvars; i++ )
            {
                CV_Assert( (!varTypesSet && vtypes[i] == rowtypes[i]) ||
                           (varTypesSet && (vtypes[i] == rowtypes[i] || rowtypes[i] == VAR_ORDERED)) );
                uchar sflag = (uchar)(rowtypes[i] == VAR_CATEGORICAL);
                if( vsymbolflags[i] == VAR_MISSED )
                    vsymbolflags[i] = sflag;
                else
                    CV_Assert(vsymbolflags[i] == sflag || rowtypes[i] == VAR_MISSED);
            }

            if( ridx0 >= 0 )
            {
                for( i = ridx1; i < nvars; i++ )
                    std::swap(rowvals[i], rowvals[i-noutputvars]);
                for( i = ninputvars; i < nvars; i++ )
                    allresponses.push_back(rowvals[i]);
                rowvals.pop_back();
            }
            Mat rmat(1, ninputvars, CV_32F, &rowvals[0]);
            tempSamples.push_back(rmat);
        }

        closeFile();

        int nsamples = tempSamples.rows;
        if( nsamples == 0 )
            return false;

        if( haveMissed )
            compare(tempSamples, MISSED_VAL, tempMissing, CMP_EQ);

        if( ridx0 >= 0 )
        {
            for( i = ridx1; i < nvars; i++ )
                std::swap(vtypes[i], vtypes[i-noutputvars]);
            if( noutputvars > 1 )
            {
                for( i = ninputvars; i < nvars; i++ )
                    if( vtypes[i] == VAR_CATEGORICAL )
                        CV_Error(CV_StsBadArg,
                                 "If responses are vector values, not scalars, they must be marked as ordered responses");
            }
        }

        if( !varTypesSet && noutputvars == 1 && vtypes[ninputvars] == VAR_ORDERED )
        {
            for( i = 0; i < nsamples; i++ )
                if( allresponses[i] != cvRound(allresponses[i]) )
                    break;
            if( i == nsamples )
                vtypes[ninputvars] = VAR_CATEGORICAL;
        }

        //If there are responses in the csv file, save them. If not, responses matrix will contain just zeros
        if (noutputvars != 0){
            Mat(nsamples, noutputvars, CV_32F, &allresponses[0]).copyTo(tempResponses);
            setData(tempSamples, ROW_SAMPLE, tempResponses, noArray(), noArray(),
                    noArray(), Mat(vtypes).clone(), tempMissing);
        }
        else{
            Mat zero_mat(nsamples, 1, CV_32F, Scalar(0));
            zero_mat.copyTo(tempResponses);
            setData(tempSamples, ROW_SAMPLE, tempResponses, noArray(), noArray(),
                    noArray(), noArray(), tempMissing);
        }
        bool ok = !samples.empty();
        if(ok)
        {
            std::swap(tempNameMap, nameMap);
            Mat(vsymbolflags).copyTo(varSymbolFlags);
        }
        return ok;
    }

    void decodeElem( const char* token, float& elem, int& type,
                     char missch, MapType& namemap, int& counter ) const
    {
        char* stopstring = NULL;
        elem = (float)strtod( token, &stopstring );
        if( *stopstring == missch && strlen(stopstring) == 1 ) // missed value
        {
            elem = MISSED_VAL;
            type = VAR_MISSED;
        }
        else if( *stopstring != '\0' )
        {
            MapType::iterator it = namemap.find(token);
            if( it == namemap.end() )
            {
                elem = (float)counter;
                namemap[token] = counter++;
            }
            else
                elem = (float)it->second;
            type = VAR_CATEGORICAL;
        }
        else
            type = VAR_ORDERED;
    }

    void setVarTypes( const String& s, int nvars, std::vector<uchar>& vtypes ) const
    {
        const char* errmsg = "type spec is not correct; it should have format \"cat\", \"ord\" or "
          "\"ord[n1,n2-n3,n4-n5,...]cat[m1-m2,m3,m4-m5,...]\", where n's and m's are 0-based variable indices";
        const char* str = s.c_str();
        int specCounter = 0;

        vtypes.resize(nvars);

        for( int k = 0; k < 2; k++ )
        {
            const char* ptr = strstr(str, k == 0 ? "ord" : "cat");
            int tp = k == 0 ? VAR_ORDERED : VAR_CATEGORICAL;
            if( ptr ) // parse ord/cat str
            {
                char* stopstring = NULL;

                if( ptr[3] == '\0' )
                {
                    for( int i = 0; i < nvars; i++ )
                        vtypes[i] = (uchar)tp;
                    specCounter = nvars;
                    break;
                }

                if ( ptr[3] != '[')
                    CV_Error( CV_StsBadArg, errmsg );

                ptr += 4; // pass "ord["
                do
                {
                    int b1 = (int)strtod( ptr, &stopstring );
                    if( *stopstring == 0 || (*stopstring != ',' && *stopstring != ']' && *stopstring != '-') )
                        CV_Error( CV_StsBadArg, errmsg );
                    ptr = stopstring + 1;
                    if( (stopstring[0] == ',') || (stopstring[0] == ']'))
                    {
                        CV_Assert( 0 <= b1 && b1 < nvars );
                        vtypes[b1] = (uchar)tp;
                        specCounter++;
                    }
                    else
                    {
                        if( stopstring[0] == '-')
                        {
                            int b2 = (int)strtod( ptr, &stopstring);
                            if ( (*stopstring == 0) || (*stopstring != ',' && *stopstring != ']') )
                                CV_Error( CV_StsBadArg, errmsg );
                            ptr = stopstring + 1;
                            CV_Assert( 0 <= b1 && b1 <= b2 && b2 < nvars );
                            for (int i = b1; i <= b2; i++)
                                vtypes[i] = (uchar)tp;
                            specCounter += b2 - b1 + 1;
                        }
                        else
                            CV_Error( CV_StsBadArg, errmsg );

                    }
                }
                while(*stopstring != ']');
            }
        }

        if( specCounter != nvars )
            CV_Error( CV_StsBadArg, "type of some variables is not specified" );
    }

    void setTrainTestSplitRatio(double ratio, bool shuffle) CV_OVERRIDE
    {
        CV_Assert( 0. <= ratio && ratio <= 1. );
        setTrainTestSplit(cvRound(getNSamples()*ratio), shuffle);
    }

    void setTrainTestSplit(int count, bool shuffle) CV_OVERRIDE
    {
        int i, nsamples = getNSamples();
        CV_Assert( 0 <= count && count < nsamples );

        trainSampleIdx.release();
        testSampleIdx.release();

        if( count == 0 )
            trainSampleIdx = sampleIdx;
        else if( count == nsamples )
            testSampleIdx = sampleIdx;
        else
        {
            Mat mask(1, nsamples, CV_8U);
            uchar* mptr = mask.ptr();
            for( i = 0; i < nsamples; i++ )
                mptr[i] = (uchar)(i < count);
            trainSampleIdx.create(1, count, CV_32S);
            testSampleIdx.create(1, nsamples - count, CV_32S);
            int j0 = 0, j1 = 0;
            const int* sptr = !sampleIdx.empty() ? sampleIdx.ptr<int>() : 0;
            int* trainptr = trainSampleIdx.ptr<int>();
            int* testptr = testSampleIdx.ptr<int>();
            for( i = 0; i < nsamples; i++ )
            {
                int idx = sptr ? sptr[i] : i;
                if( mptr[i] )
                    trainptr[j0++] = idx;
                else
                    testptr[j1++] = idx;
            }
            if( shuffle )
                shuffleTrainTest();
        }
    }

    void shuffleTrainTest() CV_OVERRIDE
    {
        if( !trainSampleIdx.empty() && !testSampleIdx.empty() )
        {
            int i, nsamples = getNSamples(), ntrain = getNTrainSamples(), ntest = getNTestSamples();
            int* trainIdx = trainSampleIdx.ptr<int>();
            int* testIdx = testSampleIdx.ptr<int>();
            RNG& rng = theRNG();

            for( i = 0; i < nsamples; i++)
            {
                int a = rng.uniform(0, nsamples);
                int b = rng.uniform(0, nsamples);
                int* ptra = trainIdx;
                int* ptrb = trainIdx;
                if( a >= ntrain )
                {
                    ptra = testIdx;
                    a -= ntrain;
                    CV_Assert( a < ntest );
                }
                if( b >= ntrain )
                {
                    ptrb = testIdx;
                    b -= ntrain;
                    CV_Assert( b < ntest );
                }
                std::swap(ptra[a], ptrb[b]);
            }
        }
    }

    Mat getTrainSamples(int _layout,
                        bool compressSamples,
                        bool compressVars) const CV_OVERRIDE
    {
        if( samples.empty() )
            return samples;

        if( (!compressSamples || (trainSampleIdx.empty() && sampleIdx.empty())) &&
            (!compressVars || varIdx.empty()) &&
            layout == _layout )
            return samples;

        int drows = getNTrainSamples(), dcols = getNVars();
        Mat sidx = getTrainSampleIdx(), vidx = getVarIdx();
        const float* src0 = samples.ptr<float>();
        const int* sptr = !sidx.empty() ? sidx.ptr<int>() : 0;
        const int* vptr = !vidx.empty() ? vidx.ptr<int>() : 0;
        size_t sstep0 = samples.step/samples.elemSize();
        size_t sstep = layout == ROW_SAMPLE ? sstep0 : 1;
        size_t vstep = layout == ROW_SAMPLE ? 1 : sstep0;

        if( _layout == COL_SAMPLE )
        {
            std::swap(drows, dcols);
            std::swap(sptr, vptr);
            std::swap(sstep, vstep);
        }

        Mat dsamples(drows, dcols, CV_32F);

        for( int i = 0; i < drows; i++ )
        {
            const float* src = src0 + (sptr ? sptr[i] : i)*sstep;
            float* dst = dsamples.ptr<float>(i);

            for( int j = 0; j < dcols; j++ )
                dst[j] = src[(vptr ? vptr[j] : j)*vstep];
        }

        return dsamples;
    }

    void getValues( int vi, InputArray _sidx, float* values ) const CV_OVERRIDE
    {
        Mat sidx = _sidx.getMat();
        int i, n = sidx.checkVector(1, CV_32S), nsamples = getNSamples();
        CV_Assert( 0 <= vi && vi < getNAllVars() );
        CV_Assert( n >= 0 );
        const int* s = n > 0 ? sidx.ptr<int>() : 0;
        if( n == 0 )
            n = nsamples;

        size_t step = samples.step/samples.elemSize();
        size_t sstep = layout == ROW_SAMPLE ? step : 1;
        size_t vstep = layout == ROW_SAMPLE ? 1 : step;

        const float* src = samples.ptr<float>() + vi*vstep;
        float subst = missingSubst.at<float>(vi);
        for( i = 0; i < n; i++ )
        {
            int j = i;
            if( s )
            {
                j = s[i];
                CV_Assert( 0 <= j && j < nsamples );
            }
            values[i] = src[j*sstep];
            if( values[i] == MISSED_VAL )
                values[i] = subst;
        }
    }

    void getNormCatValues( int vi, InputArray _sidx, int* values ) const CV_OVERRIDE
    {
        float* fvalues = (float*)values;
        getValues(vi, _sidx, fvalues);
        int i, n = (int)_sidx.total();
        Vec2i ofs = catOfs.at<Vec2i>(vi);
        int m = ofs[1] - ofs[0];

        CV_Assert( m > 0 ); // if m==0, vi is an ordered variable
        const int* cmap = &catMap.at<int>(ofs[0]);
        bool fastMap = (m == cmap[m - 1] - cmap[0] + 1);

        if( fastMap )
        {
            for( i = 0; i < n; i++ )
            {
                int val = cvRound(fvalues[i]);
                int idx = val - cmap[0];
                CV_Assert(cmap[idx] == val);
                values[i] = idx;
            }
        }
        else
        {
            for( i = 0; i < n; i++ )
            {
                int val = cvRound(fvalues[i]);
                int a = 0, b = m, c = -1;

                while( a < b )
                {
                    c = (a + b) >> 1;
                    if( val < cmap[c] )
                        b = c;
                    else if( val > cmap[c] )
                        a = c+1;
                    else
                        break;
                }

                CV_DbgAssert( c >= 0 && val == cmap[c] );
                values[i] = c;
            }
        }
    }

    void getSample(InputArray _vidx, int sidx, float* buf) const CV_OVERRIDE
    {
        CV_Assert(buf != 0 && 0 <= sidx && sidx < getNSamples());
        Mat vidx = _vidx.getMat();
        int i, n = vidx.checkVector(1, CV_32S), nvars = getNAllVars();
        CV_Assert( n >= 0 );
        const int* vptr = n > 0 ? vidx.ptr<int>() : 0;
        if( n == 0 )
            n = nvars;

        size_t step = samples.step/samples.elemSize();
        size_t sstep = layout == ROW_SAMPLE ? step : 1;
        size_t vstep = layout == ROW_SAMPLE ? 1 : step;

        const float* src = samples.ptr<float>() + sidx*sstep;
        for( i = 0; i < n; i++ )
        {
            int j = i;
            if( vptr )
            {
                j = vptr[i];
                CV_Assert( 0 <= j && j < nvars );
            }
            buf[i] = src[j*vstep];
        }
    }

    void getNames(std::vector<String>& names) const CV_OVERRIDE
    {
        size_t n = nameMap.size();
        TrainDataImpl::MapType::const_iterator it = nameMap.begin(),
                                               it_end = nameMap.end();
        names.resize(n+1);
        names[0] = "?";
        for( ; it != it_end; ++it )
        {
            String s = it->first;
            int label = it->second;
            CV_Assert( label > 0 && label <= (int)n );
            names[label] = s;
        }
    }

    Mat getVarSymbolFlags() const CV_OVERRIDE
    {
        return varSymbolFlags;
    }

    FILE* file;
    int layout;
    Mat samples, missing, varType, varIdx, varSymbolFlags, responses, missingSubst;
    Mat sampleIdx, trainSampleIdx, testSampleIdx;
    Mat sampleWeights, catMap, catOfs;
    Mat normCatResponses, classLabels, classCounters;
    MapType nameMap;
};


Ptr<TrainData> TrainData::loadFromCSV(const String& filename,
                                      int headerLines,
                                      int responseStartIdx,
                                      int responseEndIdx,
                                      const String& varTypeSpec,
                                      char delimiter, char missch)
{
    CV_TRACE_FUNCTION_SKIP_NESTED();
    Ptr<TrainDataImpl> td = makePtr<TrainDataImpl>();
    if(!td->loadCSV(filename, headerLines, responseStartIdx, responseEndIdx, varTypeSpec, delimiter, missch))
        td.release();
    return td;
}

Ptr<TrainData> TrainData::create(InputArray samples, int layout, InputArray responses,
                                 InputArray varIdx, InputArray sampleIdx, InputArray sampleWeights,
                                 InputArray varType)
{
    CV_TRACE_FUNCTION_SKIP_NESTED();
    Ptr<TrainDataImpl> td = makePtr<TrainDataImpl>();
    td->setData(samples, layout, responses, varIdx, sampleIdx, sampleWeights, varType, noArray());
    return td;
}

}}

/* End of file. */<|MERGE_RESOLUTION|>--- conflicted
+++ resolved
@@ -52,16 +52,6 @@
 
 TrainData::~TrainData() {}
 
-<<<<<<< HEAD
-=======
-Mat TrainData::getTestSamples() const
-{
-    Mat idx = getTestSampleIdx();
-    Mat samples = getSamples();
-    return idx.empty() ? Mat() : getSubMatrix(samples, idx, getLayout());
-}
-
->>>>>>> 3c03fb56
 Mat TrainData::getSubVector(const Mat& vec, const Mat& idx)
 {
     if (!(vec.cols == 1 || vec.rows == 1))
@@ -160,7 +150,7 @@
     Mat getTestSamples() const CV_OVERRIDE
     {
         Mat idx = getTestSampleIdx();
-        return idx.empty() ? Mat() : getSubVector(samples, idx);
+        return idx.empty() ? Mat() : getSubMatrix(samples, idx, getLayout());
     }
 
     Mat getSamples() const CV_OVERRIDE { return samples; }
