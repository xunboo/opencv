/*M///////////////////////////////////////////////////////////////////////////////////////
//
//  IMPORTANT: READ BEFORE DOWNLOADING, COPYING, INSTALLING OR USING.
//
//  By downloading, copying, installing or using the software you agree to this license.
//  If you do not agree to this license, do not download, install,
//  copy or use the software.
//
//
//                          License Agreement
//                For Open Source Computer Vision Library
//
// Copyright (C) 2000-2008, Intel Corporation, all rights reserved.
// Copyright (C) 2009, Willow Garage Inc., all rights reserved.
// Copyright (C) 2013, OpenCV Foundation, all rights reserved.
// Third party copyrights are property of their respective owners.
//
// Redistribution and use in source and binary forms, with or without modification,
// are permitted provided that the following conditions are met:
//
//   * Redistribution's of source code must retain the above copyright notice,
//     this list of conditions and the following disclaimer.
//
//   * Redistribution's in binary form must reproduce the above copyright notice,
//     this list of conditions and the following disclaimer in the documentation
//     and/or other materials provided with the distribution.
//
//   * The name of the copyright holders may not be used to endorse or promote products
//     derived from this software without specific prior written permission.
//
// This software is provided by the copyright holders and contributors "as is" and
// any express or implied warranties, including, but not limited to, the implied
// warranties of merchantability and fitness for a particular purpose are disclaimed.
// In no event shall the Intel Corporation or contributors be liable for any direct,
// indirect, incidental, special, exemplary, or consequential damages
// (including, but not limited to, procurement of substitute goods or services;
// loss of use, data, or profits; or business interruption) however caused
// and on any theory of liability, whether in contract, strict liability,
// or tort (including negligence or otherwise) arising in any way out of
// the use of this software, even if advised of the possibility of such damage.
//
//M*/

#include "precomp.hpp"

namespace
{
    class FormattedImpl : public cv::Formatted
    {
        enum { STATE_PROLOGUE, STATE_EPILOGUE, STATE_ROW_OPEN, STATE_ROW_CLOSE, STATE_CN_OPEN, STATE_CN_CLOSE, STATE_VALUE, STATE_FINISHED,
               STATE_LINE_SEPARATOR, STATE_CN_SEPARATOR, STATE_VALUE_SEPARATOR };
        enum {BRACE_ROW_OPEN = 0, BRACE_ROW_CLOSE = 1, BRACE_ROW_SEP=2, BRACE_CN_OPEN=3, BRACE_CN_CLOSE=4 };

        char floatFormat[8];
        char buf[32];   // enough for double with precision up to 20

        cv::Mat mtx;
        int mcn; // == mtx.channels()
        bool singleLine;

        int state;
        int row;
        int col;
        int cn;

        cv::String prologue;
        cv::String epilogue;
        char braces[5];

        void (FormattedImpl::*valueToStr)();
        void valueToStr8u()  { sprintf(buf, "%3d", (int)mtx.ptr<uchar>(row, col)[cn]); }
        void valueToStr8s()  { sprintf(buf, "%3d", (int)mtx.ptr<schar>(row, col)[cn]); }
        void valueToStr16u() { sprintf(buf, "%d", (int)mtx.ptr<ushort>(row, col)[cn]); }
        void valueToStr16s() { sprintf(buf, "%d", (int)mtx.ptr<short>(row, col)[cn]); }
        void valueToStr32s() { sprintf(buf, "%d", mtx.ptr<int>(row, col)[cn]); }
        void valueToStr32f() { sprintf(buf, floatFormat, mtx.ptr<float>(row, col)[cn]); }
        void valueToStr64f() { sprintf(buf, floatFormat, mtx.ptr<double>(row, col)[cn]); }
        void valueToStrOther() { buf[0] = 0; }

    public:

        FormattedImpl(cv::String pl, cv::String el, cv::Mat m, char br[5], bool sLine, int precision)
        {
            prologue = pl;
            epilogue = el;
            mtx = m;
            mcn = m.channels();
            memcpy(braces, br, 5);
            state = STATE_PROLOGUE;
            singleLine = sLine;

            if (precision < 0)
            {
                floatFormat[0] = '%';
                floatFormat[1] = 'a';
                floatFormat[2] = 0;
            }
            else
            {
                sprintf(floatFormat, "%%.%dg", std::min(precision, 20));
            }

            switch(mtx.depth())
            {
                case CV_8U:  valueToStr = &FormattedImpl::valueToStr8u; break;
                case CV_8S:  valueToStr = &FormattedImpl::valueToStr8s; break;
                case CV_16U: valueToStr = &FormattedImpl::valueToStr16u; break;
                case CV_16S: valueToStr = &FormattedImpl::valueToStr16s; break;
                case CV_32S: valueToStr = &FormattedImpl::valueToStr32s; break;
                case CV_32F: valueToStr = &FormattedImpl::valueToStr32f; break;
                case CV_64F: valueToStr = &FormattedImpl::valueToStr64f; break;
                default:     valueToStr = &FormattedImpl::valueToStrOther; break;
            }
        }

        void reset()
        {
            state = STATE_PROLOGUE;
        }

        const char* next()
        {
            switch(state)
            {
                case STATE_PROLOGUE:
                    row = 0;
                    if (mtx.empty())
                        state = STATE_EPILOGUE;
                    else
                        state = STATE_ROW_OPEN;
                    return prologue.c_str();
                case STATE_EPILOGUE:
                    state = STATE_FINISHED;
                    return epilogue.c_str();
                case STATE_ROW_OPEN:
                    col = 0;
                    state = STATE_CN_OPEN;
                    {
                        size_t pos = 0;
                        if (row > 0)
                            while(pos < prologue.size() && pos < sizeof(buf) - 2)
                                buf[pos++] = ' ';
                        if (braces[BRACE_ROW_OPEN])
                            buf[pos++] = braces[BRACE_ROW_OPEN];
                        if(!pos)
                            return next();
                        buf[pos] = 0;
                    }
                    return buf;
                case STATE_ROW_CLOSE:
                    state = STATE_LINE_SEPARATOR;
                    ++row;
                    if (braces[BRACE_ROW_CLOSE])
                    {
                        buf[0] = braces[BRACE_ROW_CLOSE];
                        buf[1] = row < mtx.rows ? ',' : '\0';
                        buf[2] = 0;
                        return buf;
                    }
                    else if(braces[BRACE_ROW_SEP] && row < mtx.rows)
                    {
                        buf[0] = braces[BRACE_ROW_SEP];
                        buf[1] = 0;
                        return buf;
                    }
                    return next();
                case STATE_CN_OPEN:
                    cn = 0;
                    state = STATE_VALUE;
                    if (mcn > 1 && braces[BRACE_CN_OPEN])
                    {
                        buf[0] = braces[BRACE_CN_OPEN];
                        buf[1] = 0;
                        return buf;
                    }
                    return next();
                case STATE_CN_CLOSE:
                    ++col;
                    if (col >= mtx.cols)
                        state = STATE_ROW_CLOSE;
                    else
                        state = STATE_CN_SEPARATOR;
                    if (mcn > 1 && braces[BRACE_CN_CLOSE])
                    {
                        buf[0] = braces[BRACE_CN_CLOSE];
                        buf[1] = 0;
                        return buf;
                    }
                    return next();
                case STATE_VALUE:
                    (this->*valueToStr)();
                    if (++cn >= mcn)
                        state = STATE_CN_CLOSE;
                    else
                        state = STATE_VALUE_SEPARATOR;
                    return buf;
                case STATE_FINISHED:
                    return 0;
                case STATE_LINE_SEPARATOR:
                    if (row >= mtx.rows)
                    {
                        state = STATE_EPILOGUE;
                        return next();
                    }
                    state = STATE_ROW_OPEN;
                    buf[0] = singleLine ? ' ' : '\n';
                    buf[1] = 0;
                    return buf;
                case STATE_CN_SEPARATOR:
                    state = STATE_CN_OPEN;
                    buf[0] = ',';
                    buf[1] = ' ';
                    buf[2] = 0;
                    return buf;
                case STATE_VALUE_SEPARATOR:
                    state = STATE_VALUE;
                    buf[0] = ',';
                    buf[1] = ' ';
                    buf[2] = 0;
                    return buf;
            }
            return 0;
        }
    };

    class FormatterBase : public cv::Formatter
    {
    public:
        FormatterBase() : prec32f(8), prec64f(16), multiline(true) {}

        void set32fPrecision(int p)
        {
            prec32f = p;
        }

        void set64fPrecision(int p)
        {
            prec64f = p;
        }

        void setMultiline(bool ml)
        {
            multiline = ml;
        }

<<<<<<< HEAD
    protected:
        int prec32f;
        int prec64f;
        int multiline;
    };
=======
class MatlabFormatter : public Formatter
{
public:
    virtual ~MatlabFormatter() {}
    void write(std::ostream& out, const Mat& m, const int*, int) const
    {
        out << "[";
        writeMat(out, m, ';', ' ', m.rows == 1);
        out << "]";
    }
>>>>>>> 1cee868e

    class MatlabFormatter : public FormatterBase
    {
    public:

<<<<<<< HEAD
        cv::Ptr<cv::Formatted> format(const cv::Mat& mtx) const
        {
            char braces[5] = {'\0', '\0', ';', '\0', '\0'};
            return cv::makePtr<FormattedImpl>("[", "]", mtx, &*braces,
                mtx.cols == 1 || !multiline, mtx.depth() == CV_64F ? prec64f : prec32f );
        }
    };
=======
class PythonFormatter : public Formatter
{
public:
    virtual ~PythonFormatter() {}
    void write(std::ostream& out, const Mat& m, const int*, int) const
    {
        out << "[";
        writeMat(out, m, m.cols > 1 ? '[' : ' ', '[', m.rows*m.channels() == 1);
        out << "]";
    }
>>>>>>> 1cee868e

    class PythonFormatter : public FormatterBase
    {
    public:

        cv::Ptr<cv::Formatted> format(const cv::Mat& mtx) const
        {
<<<<<<< HEAD
            char braces[5] = {'[', ']', '\0', '[', ']'};
            if (mtx.cols == 1)
                braces[0] = braces[1] = '\0';
            return cv::makePtr<FormattedImpl>("[", "]", mtx, &*braces,
                mtx.cols*mtx.channels() == 1 || !multiline, mtx.depth() == CV_64F ? prec64f : prec32f );
        }
    };
=======
            "uint8", "int8", "uint16", "int16", "int32", "float32", "float64", "uint64"
        };
        out << "array([";
        writeMat(out, m, m.cols > 1 ? '[' : ' ', '[', m.rows*m.channels() == 1);
        out << "], type='" << numpyTypes[m.depth()] << "')";
    }
>>>>>>> 1cee868e

    class NumpyFormatter : public FormatterBase
    {
    public:

        cv::Ptr<cv::Formatted> format(const cv::Mat& mtx) const
        {
            static const char* numpyTypes[] =
            {
                "uint8", "int8", "uint16", "int16", "int32", "float32", "float64", "uint64"
            };
            char braces[5] = {'[', ']', '\0', '[', ']'};
            if (mtx.cols == 1)
                braces[0] = braces[1] = '\0';
            return cv::makePtr<FormattedImpl>("array([",
                cv::format("], type='%s')", numpyTypes[mtx.depth()]), mtx, &*braces,
                mtx.cols*mtx.channels() == 1 || !multiline, mtx.depth() == CV_64F ? prec64f : prec32f );
        }
    };

<<<<<<< HEAD
    class CSVFormatter : public FormatterBase
=======
class CSVFormatter : public Formatter
{
public:
    virtual ~CSVFormatter() {}
    void write(std::ostream& out, const Mat& m, const int*, int) const
    {
        writeMat(out, m, ' ', ' ', m.rows*m.channels() == 1);
        if(m.rows > 1)
            out << "\n";
    }

    void write(std::ostream& out, const void* data, int nelems, int type, const int*, int) const
>>>>>>> 1cee868e
    {
    public:

<<<<<<< HEAD
        cv::Ptr<cv::Formatted> format(const cv::Mat& mtx) const
        {
            char braces[5] = {'\0', '\0', '\0', '\0', '\0'};
            return cv::makePtr<FormattedImpl>(cv::String(),
                mtx.rows > 1 ? cv::String("\n") : cv::String(), mtx, &*braces,
                mtx.cols*mtx.channels() == 1 || !multiline, mtx.depth() == CV_64F ? prec64f : prec32f );
        }
    };
=======
class CFormatter : public Formatter
{
public:
    virtual ~CFormatter() {}
    void write(std::ostream& out, const Mat& m, const int*, int) const
    {
        out << "{";
        writeMat(out, m, ',', ' ', m.rows==1);
        out << "}";
    }
>>>>>>> 1cee868e

    class CFormatter : public FormatterBase
    {
    public:

        cv::Ptr<cv::Formatted> format(const cv::Mat& mtx) const
        {
            char braces[5] = {'\0', '\0', ',', '\0', '\0'};
            return cv::makePtr<FormattedImpl>("{", "}", mtx, &*braces,
                mtx.cols == 1 || !multiline, mtx.depth() == CV_64F ? prec64f : prec32f );
        }
    };

} // namespace


namespace cv
{
    Formatted::~Formatted() {}
    Formatter::~Formatter() {}

    Ptr<Formatter> Formatter::get(int fmt)
    {
        switch(fmt)
        {
            case FMT_MATLAB:
                return makePtr<MatlabFormatter>();
            case FMT_CSV:
                return makePtr<CSVFormatter>();
            case FMT_PYTHON:
                return makePtr<PythonFormatter>();
            case FMT_NUMPY:
                return makePtr<NumpyFormatter>();
            case FMT_C:
                return makePtr<CFormatter>();
        }
        return makePtr<MatlabFormatter>();
    }
} // cv<|MERGE_RESOLUTION|>--- conflicted
+++ resolved
@@ -243,49 +243,23 @@
             multiline = ml;
         }
 
-<<<<<<< HEAD
     protected:
         int prec32f;
         int prec64f;
         int multiline;
     };
-=======
-class MatlabFormatter : public Formatter
-{
-public:
-    virtual ~MatlabFormatter() {}
-    void write(std::ostream& out, const Mat& m, const int*, int) const
-    {
-        out << "[";
-        writeMat(out, m, ';', ' ', m.rows == 1);
-        out << "]";
-    }
->>>>>>> 1cee868e
 
     class MatlabFormatter : public FormatterBase
     {
     public:
 
-<<<<<<< HEAD
         cv::Ptr<cv::Formatted> format(const cv::Mat& mtx) const
         {
             char braces[5] = {'\0', '\0', ';', '\0', '\0'};
             return cv::makePtr<FormattedImpl>("[", "]", mtx, &*braces,
-                mtx.cols == 1 || !multiline, mtx.depth() == CV_64F ? prec64f : prec32f );
-        }
-    };
-=======
-class PythonFormatter : public Formatter
-{
-public:
-    virtual ~PythonFormatter() {}
-    void write(std::ostream& out, const Mat& m, const int*, int) const
-    {
-        out << "[";
-        writeMat(out, m, m.cols > 1 ? '[' : ' ', '[', m.rows*m.channels() == 1);
-        out << "]";
-    }
->>>>>>> 1cee868e
+                mtx.rows == 1 || !multiline, mtx.depth() == CV_64F ? prec64f : prec32f );
+        }
+    };
 
     class PythonFormatter : public FormatterBase
     {
@@ -293,22 +267,13 @@
 
         cv::Ptr<cv::Formatted> format(const cv::Mat& mtx) const
         {
-<<<<<<< HEAD
             char braces[5] = {'[', ']', '\0', '[', ']'};
             if (mtx.cols == 1)
                 braces[0] = braces[1] = '\0';
             return cv::makePtr<FormattedImpl>("[", "]", mtx, &*braces,
-                mtx.cols*mtx.channels() == 1 || !multiline, mtx.depth() == CV_64F ? prec64f : prec32f );
-        }
-    };
-=======
-            "uint8", "int8", "uint16", "int16", "int32", "float32", "float64", "uint64"
-        };
-        out << "array([";
-        writeMat(out, m, m.cols > 1 ? '[' : ' ', '[', m.rows*m.channels() == 1);
-        out << "], type='" << numpyTypes[m.depth()] << "')";
-    }
->>>>>>> 1cee868e
+                mtx.rows*mtx.channels() == 1 || !multiline, mtx.depth() == CV_64F ? prec64f : prec32f );
+        }
+    };
 
     class NumpyFormatter : public FormatterBase
     {
@@ -325,50 +290,22 @@
                 braces[0] = braces[1] = '\0';
             return cv::makePtr<FormattedImpl>("array([",
                 cv::format("], type='%s')", numpyTypes[mtx.depth()]), mtx, &*braces,
-                mtx.cols*mtx.channels() == 1 || !multiline, mtx.depth() == CV_64F ? prec64f : prec32f );
-        }
-    };
-
-<<<<<<< HEAD
+                mtx.rows*mtx.channels() == 1 || !multiline, mtx.depth() == CV_64F ? prec64f : prec32f );
+        }
+    };
+
     class CSVFormatter : public FormatterBase
-=======
-class CSVFormatter : public Formatter
-{
-public:
-    virtual ~CSVFormatter() {}
-    void write(std::ostream& out, const Mat& m, const int*, int) const
-    {
-        writeMat(out, m, ' ', ' ', m.rows*m.channels() == 1);
-        if(m.rows > 1)
-            out << "\n";
-    }
-
-    void write(std::ostream& out, const void* data, int nelems, int type, const int*, int) const
->>>>>>> 1cee868e
-    {
-    public:
-
-<<<<<<< HEAD
+    {
+    public:
+
         cv::Ptr<cv::Formatted> format(const cv::Mat& mtx) const
         {
             char braces[5] = {'\0', '\0', '\0', '\0', '\0'};
             return cv::makePtr<FormattedImpl>(cv::String(),
                 mtx.rows > 1 ? cv::String("\n") : cv::String(), mtx, &*braces,
-                mtx.cols*mtx.channels() == 1 || !multiline, mtx.depth() == CV_64F ? prec64f : prec32f );
-        }
-    };
-=======
-class CFormatter : public Formatter
-{
-public:
-    virtual ~CFormatter() {}
-    void write(std::ostream& out, const Mat& m, const int*, int) const
-    {
-        out << "{";
-        writeMat(out, m, ',', ' ', m.rows==1);
-        out << "}";
-    }
->>>>>>> 1cee868e
+                mtx.rows*mtx.channels() == 1 || !multiline, mtx.depth() == CV_64F ? prec64f : prec32f );
+        }
+    };
 
     class CFormatter : public FormatterBase
     {
@@ -378,7 +315,7 @@
         {
             char braces[5] = {'\0', '\0', ',', '\0', '\0'};
             return cv::makePtr<FormattedImpl>("{", "}", mtx, &*braces,
-                mtx.cols == 1 || !multiline, mtx.depth() == CV_64F ? prec64f : prec32f );
+                mtx.rows == 1 || !multiline, mtx.depth() == CV_64F ? prec64f : prec32f );
         }
     };
 
