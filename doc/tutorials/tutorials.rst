--- conflicted
+++ resolved
@@ -161,8 +161,6 @@
    .. tabularcolumns:: m{100pt} m{300pt}
    .. cssclass:: toctableopencv
 
-<<<<<<< HEAD
-=======
    =========== =======================================================
       |iOS|     Run OpenCV and your vision apps on an iDevice
 
@@ -178,7 +176,6 @@
       .. tabularcolumns:: m{100pt} m{300pt}
       .. cssclass:: toctableopencv
 
->>>>>>> f4e33ea0
    =========== =======================================================
    |General|   These tutorials are the bottom of the iceberg as they link together multiple of the modules presented above in order to solve complex problems.
 
