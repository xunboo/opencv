--- conflicted
+++ resolved
@@ -168,15 +168,9 @@
 OCV_OPTION(WITH_NVCUVID        "Include NVidia Video Decoding library support"                               OFF IF (NOT IOS AND NOT APPLE) )
 OCV_OPTION(WITH_EIGEN          "Include Eigen2/Eigen3 support"               ON   IF (NOT WINRT) )
 OCV_OPTION(WITH_VFW            "Include Video for Windows support"           ON   IF WIN32 )
-<<<<<<< HEAD
 OCV_OPTION(WITH_FFMPEG         "Include FFMPEG support"                      ON   IF (NOT ANDROID AND NOT IOS AND NOT WINRT) )
 OCV_OPTION(WITH_GSTREAMER      "Include Gstreamer support"                   ON   IF (UNIX AND NOT ANDROID) )
 OCV_OPTION(WITH_GSTREAMER_0_10 "Enable Gstreamer 0.10 support (instead of 1.x)"                              OFF )
-=======
-OCV_OPTION(WITH_FFMPEG         "Include FFMPEG support"                      ON   IF (NOT ANDROID AND NOT IOS))
-OCV_OPTION(WITH_GSTREAMER      "Include Gstreamer support"                   ON   IF (UNIX AND NOT ANDROID) )
-OCV_OPTION(WITH_GSTREAMER_0_10 "Enable Gstreamer 0.10 support (instead of 1.x)"   OFF )
->>>>>>> 681df840
 OCV_OPTION(WITH_GTK            "Include GTK support"                         ON   IF (UNIX AND NOT APPLE AND NOT ANDROID) )
 OCV_OPTION(WITH_GTK_2_X        "Use GTK version 2"                           OFF  IF (UNIX AND NOT APPLE AND NOT ANDROID) )
 OCV_OPTION(WITH_IPP            "Include Intel IPP support"                   NOT MINGW IF (X86_64 OR X86) AND NOT WINRT )
@@ -201,15 +195,9 @@
 OCV_OPTION(WITH_UNICAP         "Include Unicap support (GPL)"                OFF  IF (UNIX AND NOT APPLE AND NOT ANDROID) )
 OCV_OPTION(WITH_V4L            "Include Video 4 Linux support"               ON   IF (UNIX AND NOT ANDROID) )
 OCV_OPTION(WITH_LIBV4L         "Use libv4l for Video 4 Linux support"        ON   IF (UNIX AND NOT ANDROID) )
-<<<<<<< HEAD
 OCV_OPTION(WITH_DSHOW          "Build VideoIO with DirectShow support"       ON   IF (WIN32 AND NOT ARM AND NOT WINRT) )
 OCV_OPTION(WITH_MSMF           "Build VideoIO with Media Foundation support" OFF  IF WIN32 )
 OCV_OPTION(WITH_XIMEA          "Include XIMEA cameras support"               OFF  IF (NOT ANDROID AND NOT WINRT) )
-=======
-OCV_OPTION(WITH_DSHOW          "Build HighGUI with DirectShow support"       ON   IF (WIN32 AND NOT ARM) )
-OCV_OPTION(WITH_MSMF           "Build HighGUI with Media Foundation support" OFF  IF WIN32 )
-OCV_OPTION(WITH_XIMEA          "Include XIMEA cameras support"               OFF  IF (NOT ANDROID) )
->>>>>>> 681df840
 OCV_OPTION(WITH_XINE           "Include Xine support (GPL)"                  OFF  IF (UNIX AND NOT APPLE AND NOT ANDROID) )
 OCV_OPTION(WITH_CLP            "Include Clp support (EPL)"                   OFF)
 OCV_OPTION(WITH_OPENCL         "Include OpenCL Runtime support"              NOT ANDROID IF (NOT IOS AND NOT WINRT) )
@@ -238,14 +226,8 @@
 OCV_OPTION(BUILD_WITH_STATIC_CRT    "Enables use of staticaly linked CRT for staticaly linked OpenCV" ON IF MSVC )
 OCV_OPTION(BUILD_WITH_DYNAMIC_IPP   "Enables dynamic linking of IPP (only for standalone IPP)" OFF )
 OCV_OPTION(BUILD_FAT_JAVA_LIB       "Create fat java wrapper containing the whole OpenCV library" ON IF NOT BUILD_SHARED_LIBS AND CMAKE_COMPILER_IS_GNUCXX )
-<<<<<<< HEAD
 OCV_OPTION(BUILD_ANDROID_SERVICE    "Build OpenCV Manager for Google Play" OFF IF ANDROID )
 OCV_OPTION(BUILD_CUDA_STUBS         "Build CUDA modules stubs when no CUDA SDK" OFF  IF (NOT IOS) )
-=======
-OCV_OPTION(BUILD_ANDROID_SERVICE    "Build OpenCV Manager for Google Play" OFF IF ANDROID AND ANDROID_SOURCE_TREE )
-OCV_OPTION(BUILD_ANDROID_PACKAGE    "Build platform-specific package for Google Play" OFF IF ANDROID )
-OCV_OPTION(BUILD_TINY_GPU_MODULE    "Build tiny gpu module with limited image format support" OFF )
->>>>>>> 681df840
 
 # 3rd party libs
 OCV_OPTION(BUILD_ZLIB               "Build zlib from source"             WIN32 OR APPLE )
@@ -283,7 +265,6 @@
 OCV_OPTION(ENABLE_POPCNT              "Enable POPCNT instructions"                               OFF  IF ((MSVC OR CMAKE_COMPILER_IS_GNUCXX) AND (X86 OR X86_64)) )
 OCV_OPTION(ENABLE_AVX                 "Enable AVX instructions"                                  OFF  IF ((MSVC OR CMAKE_COMPILER_IS_GNUCXX) AND (X86 OR X86_64)) )
 OCV_OPTION(ENABLE_AVX2                "Enable AVX2 instructions"                                 OFF  IF ((MSVC OR CMAKE_COMPILER_IS_GNUCXX) AND (X86 OR X86_64)) )
-<<<<<<< HEAD
 OCV_OPTION(ENABLE_FMA3                "Enable FMA3 instructions"                                 OFF  IF ((MSVC OR CMAKE_COMPILER_IS_GNUCXX) AND (X86 OR X86_64)) )
 OCV_OPTION(ENABLE_NEON                "Enable NEON instructions"                                 OFF  IF CMAKE_COMPILER_IS_GNUCXX AND (ARM OR AARCH64 OR IOS) )
 OCV_OPTION(ENABLE_VFPV3               "Enable VFPv3-D32 instructions"                            OFF  IF CMAKE_COMPILER_IS_GNUCXX AND (ARM OR AARCH64 OR IOS) )
@@ -292,22 +273,6 @@
 OCV_OPTION(ANDROID_EXAMPLES_WITH_LIBS "Build binaries of Android examples with native libraries" OFF  IF ANDROID )
 OCV_OPTION(ENABLE_IMPL_COLLECTION     "Collect implementation data on function call"             OFF )
 OCV_OPTION(GENERATE_ABI_DESCRIPTOR    "Generate XML file for abi_compliance_checker tool" OFF IF UNIX)
-=======
-OCV_OPTION(ENABLE_NEON                "Enable NEON instructions"                                 AARCH64 IF CMAKE_COMPILER_IS_GNUCXX AND (ARM OR AARCH64))
-OCV_OPTION(ENABLE_VFPV3               "Enable VFPv3-D32 instructions"                            AARCH64 IF CMAKE_COMPILER_IS_GNUCXX AND (ARM OR AARCH64))
-OCV_OPTION(ENABLE_NOISY_WARNINGS      "Show all warnings even if they are too noisy"             OFF )
-OCV_OPTION(OPENCV_WARNINGS_ARE_ERRORS "Treat warnings as errors"                                 OFF )
-OCV_OPTION(ENABLE_WINRT_MODE          "Build with Windows Runtime support"                       OFF  IF WIN32 )
-OCV_OPTION(ENABLE_WINRT_MODE_NATIVE   "Build with Windows Runtime native C++ support"            OFF  IF WIN32 )
-OCV_OPTION(ENABLE_LIBVS2013           "Build VS2013 with Visual Studio 2013 libraries"           OFF  IF WIN32 AND (MSVC_VERSION EQUAL 1800) )
-OCV_OPTION(ENABLE_WINSDK81            "Build VS2013 with Windows 8.1 SDK"                        OFF  IF WIN32 AND (MSVC_VERSION EQUAL 1800) )
-OCV_OPTION(ENABLE_WINPHONESDK80       "Build with Windows Phone 8.0 SDK"                         OFF  IF WIN32 AND (MSVC_VERSION EQUAL 1700) )
-OCV_OPTION(ENABLE_WINPHONESDK81       "Build VS2013 with Windows Phone 8.1 SDK"                  OFF  IF WIN32 AND (MSVC_VERSION EQUAL 1800) )
-
-# uncategorized options
-# ===================================================
-OCV_OPTION(CMAKE_VERBOSE "Verbose mode" OFF )
->>>>>>> 681df840
 
 if(ENABLE_IMPL_COLLECTION)
   add_definitions(-DCV_COLLECT_IMPL_DATA)
@@ -529,13 +494,8 @@
       set(OPENCV_LINKER_LIBS ${OPENCV_LINKER_LIBS} dl m log)
     elseif(${CMAKE_SYSTEM_NAME} MATCHES "FreeBSD|NetBSD|DragonFly|OpenBSD")
       set(OPENCV_LINKER_LIBS ${OPENCV_LINKER_LIBS} m pthread)
-<<<<<<< HEAD
     elseif(EMSCRIPTEN)
       # no need to link to system libs with emscripten
-=======
-    elseif(${CMAKE_SYSTEM_NAME} MATCHES "QNX")
-      set(OPENCV_LINKER_LIBS ${OPENCV_LINKER_LIBS} m)
->>>>>>> 681df840
     else()
       set(OPENCV_LINKER_LIBS ${OPENCV_LINKER_LIBS} dl m pthread rt)
     endif()
@@ -573,7 +533,6 @@
 #  Detect other 3rd-party libraries/tools
 # ----------------------------------------------------------------------------
 
-<<<<<<< HEAD
 # --- Doxygen and PlantUML for documentation ---
 unset(DOXYGEN_FOUND CACHE)
 if(BUILD_DOCS)
@@ -590,16 +549,6 @@
     message(STATUS "You need Doxygen version 1.8.8 or later to use PlantUML")
     unset(PLANTUML_JAR)
   endif()
-=======
-# --- LATEX for pdf documentation ---
-unset(HAVE_DOXYGEN CACHE)
-if(BUILD_DOCS)
-  include(cmake/OpenCVFindLATEX.cmake)
-  find_host_program(DOXYGEN_BUILD doxygen)
-  if (DOXYGEN_BUILD)
-    set(HAVE_DOXYGEN 1)
-  endif (DOXYGEN_BUILD)
->>>>>>> 681df840
 endif(BUILD_DOCS)
 
 # --- Python Support ---
@@ -649,6 +598,9 @@
   if(HAVE_CUFFT)
     set(OPENCV_LINKER_LIBS ${OPENCV_LINKER_LIBS} ${CUDA_cufft_LIBRARY})
   endif()
+  foreach(p ${CUDA_LIBS_PATH})
+    set(OPENCV_LINKER_LIBS ${OPENCV_LINKER_LIBS} -L${p})
+  endforeach()
 endif()
 # ----------------------------------------------------------------------------
 # Solution folders:
@@ -721,7 +673,6 @@
     configure_file("${CMAKE_CURRENT_SOURCE_DIR}/cmake/templates/opencv_run_all_tests_android.sh.in"
                    "${CMAKE_BINARY_DIR}/unix-install/opencv_run_all_tests.sh" @ONLY)
     install(PROGRAMS "${CMAKE_BINARY_DIR}/unix-install/opencv_run_all_tests.sh"
-<<<<<<< HEAD
             DESTINATION ${CMAKE_INSTALL_PREFIX} COMPONENT tests)
   elseif(WIN32)
     configure_file("${CMAKE_CURRENT_SOURCE_DIR}/cmake/templates/opencv_run_all_tests_windows.cmd.in"
@@ -733,27 +684,6 @@
                    "${CMAKE_BINARY_DIR}/unix-install/opencv_run_all_tests.sh" @ONLY)
     install(PROGRAMS "${CMAKE_BINARY_DIR}/unix-install/opencv_run_all_tests.sh"
             DESTINATION ${OPENCV_TEST_INSTALL_PATH} COMPONENT tests)
-=======
-            DESTINATION . COMPONENT tests)
-  elseif(WIN32 OR UNIX)
-    set(OPENCV_PYTHON_TESTS_LIST "")
-    if(BUILD_opencv_python)
-      file(GLOB py_tests modules/python/test/*.py)
-      install(PROGRAMS ${py_tests} DESTINATION ${OPENCV_TEST_INSTALL_PATH} COMPONENT tests)
-      set(OPENCV_PYTHON_TESTS_LIST "test2.py")
-    endif()
-    if(WIN32)
-        configure_file("${CMAKE_CURRENT_SOURCE_DIR}/cmake/templates/opencv_run_all_tests_windows.cmd.in"
-                       "${CMAKE_BINARY_DIR}/win-install/opencv_run_all_tests.cmd" @ONLY)
-        install(PROGRAMS "${CMAKE_BINARY_DIR}/win-install/opencv_run_all_tests.cmd"
-                DESTINATION ${OPENCV_TEST_INSTALL_PATH} COMPONENT tests)
-    else()
-        configure_file("${CMAKE_CURRENT_SOURCE_DIR}/cmake/templates/opencv_run_all_tests_unix.sh.in"
-                       "${CMAKE_BINARY_DIR}/unix-install/opencv_run_all_tests.sh" @ONLY)
-        install(PROGRAMS "${CMAKE_BINARY_DIR}/unix-install/opencv_run_all_tests.sh"
-                DESTINATION ${OPENCV_TEST_INSTALL_PATH} COMPONENT tests)
-    endif()
->>>>>>> 681df840
   endif()
 endif()
 
@@ -771,11 +701,11 @@
 if(ANDROID OR NOT UNIX)
   install(FILES ${OPENCV_LICENSE_FILE}
         PERMISSIONS OWNER_READ GROUP_READ WORLD_READ
-        DESTINATION . COMPONENT libs)
+        DESTINATION ${CMAKE_INSTALL_PREFIX} COMPONENT libs)
   if(OPENCV_README_FILE)
     install(FILES ${OPENCV_README_FILE}
             PERMISSIONS OWNER_READ GROUP_READ WORLD_READ
-            DESTINATION . COMPONENT libs)
+            DESTINATION ${CMAKE_INSTALL_PREFIX} COMPONENT libs)
   endif()
 endif()
 
@@ -892,20 +822,12 @@
 # ================== Windows RT features ==================
 if(WIN32)
 status("")
-<<<<<<< HEAD
 status("  Windows RT support:" WINRT THEN YES ELSE NO)
   if(WINRT)
     status("    Building for Microsoft platform: " ${CMAKE_SYSTEM_NAME})
     status("    Building for architectures: " ${CMAKE_VS_EFFECTIVE_PLATFORMS})
     status("    Building for version: " ${CMAKE_SYSTEM_VERSION})
   endif()
-=======
-    status("  Windows RT support:" HAVE_WINRT THEN YES ELSE NO)
-    if (ENABLE_WINRT_MODE OR ENABLE_WINRT_MODE_NATIVE)
-      status("  Windows (Phone) SDK v8.0/v8.1:" ${WINDOWS_SDK_PATH})
-      status("  Visual Studio 2012/2013:" ${VISUAL_STUDIO_PATH})
-    endif()
->>>>>>> 681df840
 endif(WIN32)
 
 # ========================== GUI ==========================
@@ -1172,7 +1094,6 @@
   status("    NVIDIA GPU arch:"      ${OPENCV_CUDA_ARCH_BIN})
   status("    NVIDIA PTX archs:"     ${OPENCV_CUDA_ARCH_PTX})
   status("    Use fast math:"        CUDA_FAST_MATH THEN YES ELSE NO)
-  status("    Tiny gpu module:"      BUILD_TINY_GPU_MODULE THEN YES ELSE NO)
 endif()
 
 if(HAVE_OPENCL)
@@ -1259,19 +1180,8 @@
 if(BUILD_DOCS)
   status("")
   status("  Documentation:")
-<<<<<<< HEAD
   status("    Doxygen:"             DOXYGEN_FOUND             THEN "${DOXYGEN_EXECUTABLE} (ver ${DOXYGEN_VERSION})" ELSE NO)
   status("    PlantUML:"            PLANTUML_JAR              THEN "${PLANTUML_JAR}" ELSE NO)
-=======
-  if(HAVE_SPHINX)
-    status("    Build Documentation:" PDFLATEX_COMPILER      THEN YES ELSE "YES (only HTML and without math expressions)")
-  else()
-    status("    Build Documentation:" NO)
-  endif()
-  status("    Sphinx:"              HAVE_SPHINX              THEN "${SPHINX_BUILD} (ver ${SPHINX_VERSION})" ELSE NO)
-  status("    PdfLaTeX compiler:"   PDFLATEX_COMPILER        THEN "${PDFLATEX_COMPILER}" ELSE NO)
-  status("    Doxygen:"             HAVE_DOXYGEN             THEN "YES (${DOXYGEN_BUILD})" ELSE NO)
->>>>>>> 681df840
 endif()
 
 # ========================== samples and tests ==========================
